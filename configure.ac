--- conflicted
+++ resolved
@@ -302,11 +302,8 @@
 		 pkgconfig/libodp.pc
 		 pkgconfig/libodphelper.pc
 		 platform/linux-generic/Makefile
-<<<<<<< HEAD
 		 platform/linux-dpdk/Makefile
-=======
-		 platform/linux-generic/test/pktio/Makefile
->>>>>>> 89dc8af4
+		 platform/linux-dpdk/test/pktio/Makefile
 		 scripts/Makefile
 		 test/Makefile
 		 test/api_test/Makefile
