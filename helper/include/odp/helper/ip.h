--- conflicted
+++ resolved
@@ -100,19 +100,12 @@
 				 odph_ipv4hdr_t *ip,
 				 odp_u16sum_t *chksum)
 {
-<<<<<<< HEAD
-	int nleft = ODPH_IPV4HDR_IHL(ip->ver_ihl) * 4;
-	uint16_t buf[nleft / 2];
-	int res;
-
-=======
 	unsigned nleft = ODPH_IPV4HDR_IHL(ip->ver_ihl) * 4;
 	uint16_t buf[nleft / 2];
 	int res;
 
 	if (odp_unlikely(nleft < sizeof(*ip)))
 		return -1;
->>>>>>> 42184679
 	ip->chksum = 0;
 	memcpy(buf, ip, sizeof(*ip));
 	res = odp_packet_copy_to_mem(pkt, offset + sizeof(*ip),
