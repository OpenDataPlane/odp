--- conflicted
+++ resolved
@@ -1,11 +1,6 @@
 LIB   = $(top_builddir)/lib
-<<<<<<< HEAD
 LDADD = $(LIB)/libodp-dpdk.la $(LIB)/libodphelper.la $(DPDK_PMDS)
-AM_CFLAGS += \
-=======
-LDADD = $(LIB)/libodp-linux.la $(LIB)/libodphelper.la $(DPDK_PMDS)
 AM_CFLAGS = \
->>>>>>> f7c5f3e9
 	-I$(srcdir) \
 	-I$(top_srcdir)/example \
 	-I$(top_srcdir)/platform/@with_platform@/include \
