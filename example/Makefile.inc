--- conflicted
+++ resolved
@@ -2,18 +2,13 @@
 
 TESTS_ENVIRONMENT = EXEEXT=${EXEEXT}
 
-<<<<<<< HEAD
-LIB   = $(top_builddir)/lib
-LDADD = $(LIB)/lib$(ODP_LIB_STR).la $(LIB)/libodphelper.la $(DPDK_PMDS)
-=======
-LDADD = $(LIB)/libodp-linux.la $(LIB)/libodphelper.la
+LDADD = $(LIB)/lib$(ODP_LIB_STR).la $(LIB)/libodphelper.la
 
 # Do not link to DPDK twice in case of dynamic linking with ODP
 if STATIC_APPS
 LDADD += $(DPDK_LIBS_LT)
 endif
 
->>>>>>> 257b08b3
 AM_CFLAGS = \
 	-I$(srcdir) \
 	-I$(top_srcdir)/example \
