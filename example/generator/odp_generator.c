/* Copyright (c) 2014, Linaro Limited
 * All rights reserved.
 *
 * SPDX-License-Identifier:     BSD-3-Clause
 */

/** enable strtok */
#ifndef _GNU_SOURCE
#define _GNU_SOURCE
#endif

#include <time.h>
#include <stdlib.h>
#include <getopt.h>
#include <unistd.h>
#include <sys/time.h>

#include <example_debug.h>

#include <odp_api.h>

#include <odp/helper/linux.h>
#include <odp/helper/eth.h>
#include <odp/helper/ip.h>
#include <odp/helper/udp.h>
#include <odp/helper/icmp.h>

#define MAX_WORKERS            32		/**< max number of works */
#define SHM_PKT_POOL_SIZE      (512*2048)	/**< pkt pool size */
#define SHM_PKT_POOL_BUF_SIZE  1856		/**< pkt pool buf size */
#define DEFAULT_PKT_INTERVAL   1000             /**< interval btw each pkt */

#define APPL_MODE_UDP    0			/**< UDP mode */
#define APPL_MODE_PING   1			/**< ping mode */
#define APPL_MODE_RCV    2			/**< receive mode */

/** print appl mode */
#define PRINT_APPL_MODE(x) printf("%s(%i)\n", #x, (x))

/** Get rid of path in filename - only for unix-type paths using '/' */
#define NO_PATH(file_name) (strrchr((file_name), '/') ? \
			    strrchr((file_name), '/') + 1 : (file_name))
/**
 * Parsed command line application arguments
 */
typedef struct {
	int cpu_count;		/**< system CPU count */
	const char *mask;	/**< CPU mask */
	int if_count;		/**< Number of interfaces to be used */
	char **if_names;	/**< Array of pointers to interface names */
	char *if_str;		/**< Storage for interface names */
	odp_pool_t pool;	/**< Pool for packet IO */
	odph_ethaddr_t srcmac;	/**< src mac addr */
	odph_ethaddr_t dstmac;	/**< dest mac addr */
	unsigned int srcip;	/**< src ip addr */
	unsigned int dstip;	/**< dest ip addr */
	int mode;		/**< work mode */
	int number;		/**< packets number to be sent */
	int payload;		/**< data len */
	int timeout;		/**< wait time */
	int interval;		/**< wait interval ms between sending
				     each packet */
} appl_args_t;

/**
 * counters
*/
static struct {
	odp_atomic_u64_t seq;	/**< ip seq to be send */
	odp_atomic_u64_t ip;	/**< ip packets */
	odp_atomic_u64_t udp;	/**< udp packets */
	odp_atomic_u64_t icmp;	/**< icmp packets */
	odp_atomic_u64_t cnt;	/**< sent packets*/
	odp_atomic_u64_t tx_drops; /**< packets dropped in transmit */
} counters;

/** * Thread specific arguments
 */
typedef struct {
	char *pktio_dev;	/**< Interface name to use */
	odp_pool_t pool;	/**< Pool for packet IO */
	odp_timer_pool_t tp;	/**< Timer pool handle */
	odp_queue_t tq;		/**< Queue for timeouts */
	odp_timer_t tim;	/**< Timer handle */
	odp_timeout_t tmo_ev;	/**< Timeout event */
	int mode;		/**< Thread mode */
} thread_args_t;

/**
 * Grouping of both parsed CL args and thread specific args - alloc together
 */
typedef struct {
	/** Application (parsed) arguments */
	appl_args_t appl;
	/** Thread specific arguments */
	thread_args_t thread[MAX_WORKERS];
} args_t;

/** Global pointer to args */
static args_t *args;

/** Barrier to sync threads execution */
static odp_barrier_t barrier;

/* helper funcs */
static void parse_args(int argc, char *argv[], appl_args_t *appl_args);
static void print_info(char *progname, appl_args_t *appl_args);
static void usage(char *progname);
static int scan_ip(char *buf, unsigned int *paddr);
static void tv_sub(struct timeval *recvtime, struct timeval *sendtime);
static void print_global_stats(int num_workers);

/**
 * Sleep for the specified amount of milliseconds
 * Use ODP timer, busy wait until timer expired and timeout event received
 */
static void millisleep(uint32_t ms,
		       odp_timer_pool_t tp,
		       odp_timer_t tim,
		       odp_queue_t q,
		       odp_timeout_t tmo)
{
	uint64_t ticks = odp_timer_ns_to_tick(tp, 1000000ULL * ms);
	odp_event_t ev = odp_timeout_to_event(tmo);
	int rc = odp_timer_set_rel(tim, ticks, &ev);
	if (rc != ODP_TIMER_SUCCESS)
		EXAMPLE_ABORT("odp_timer_set_rel() failed\n");
	/* Spin waiting for timeout event */
	while ((ev = odp_queue_deq(q)) == ODP_EVENT_INVALID)
		(void)0;
}

/**
 * Scan ip
 * Parse ip address.
 *
 * @param buf ip address string xxx.xxx.xxx.xx
 * @param paddr ip address for odp_packet
 * @return 1 success, 0 failed
*/
static int scan_ip(char *buf, unsigned int *paddr)
{
	int part1, part2, part3, part4;
	char tail = 0;
	int field;

	if (buf == NULL)
		return 0;

	field = sscanf(buf, "%d . %d . %d . %d %c",
		       &part1, &part2, &part3, &part4, &tail);

	if (field < 4 || field > 5) {
		printf("expect 4 field,get %d/n", field);
		return 0;
	}

	if (tail != 0) {
		printf("ip address mixed with non number/n");
		return 0;
	}

	if ((part1 >= 0 && part1 <= 255) && (part2 >= 0 && part2 <= 255) &&
	    (part3 >= 0 && part3 <= 255) && (part4 >= 0 && part4 <= 255)) {
		if (paddr)
			*paddr = part1 << 24 | part2 << 16 | part3 << 8 | part4;
		return 1;
	} else {
		printf("not good ip %d:%d:%d:%d/n", part1, part2, part3, part4);
	}

	return 0;
}

/**
 * set up an udp packet
 *
 * @param pool Buffer pool to create packet in
 *
 * @return Handle of created packet
 * @retval ODP_PACKET_INVALID  Packet could not be created
 */
static odp_packet_t pack_udp_pkt(odp_pool_t pool)
{
	odp_packet_t pkt;
	char *buf;
	odph_ethhdr_t *eth;
	odph_ipv4hdr_t *ip;
	odph_udphdr_t *udp;
	unsigned short seq;

	pkt = odp_packet_alloc(pool, args->appl.payload + ODPH_UDPHDR_LEN +
			       ODPH_IPV4HDR_LEN + ODPH_ETHHDR_LEN);

	if (pkt == ODP_PACKET_INVALID)
		return pkt;

	buf = odp_packet_data(pkt);

	/* ether */
	odp_packet_l2_offset_set(pkt, 0);
	eth = (odph_ethhdr_t *)buf;
	memcpy((char *)eth->src.addr, args->appl.srcmac.addr, ODPH_ETHADDR_LEN);
	memcpy((char *)eth->dst.addr, args->appl.dstmac.addr, ODPH_ETHADDR_LEN);
	eth->type = odp_cpu_to_be_16(ODPH_ETHTYPE_IPV4);
	/* ip */
	odp_packet_l3_offset_set(pkt, ODPH_ETHHDR_LEN);
	ip = (odph_ipv4hdr_t *)(buf + ODPH_ETHHDR_LEN);
	ip->dst_addr = odp_cpu_to_be_32(args->appl.dstip);
	ip->src_addr = odp_cpu_to_be_32(args->appl.srcip);
	ip->ver_ihl = ODPH_IPV4 << 4 | ODPH_IPV4HDR_IHL_MIN;
	ip->tot_len = odp_cpu_to_be_16(args->appl.payload + ODPH_UDPHDR_LEN +
				       ODPH_IPV4HDR_LEN);
	ip->proto = ODPH_IPPROTO_UDP;
	seq = odp_atomic_fetch_add_u64(&counters.seq, 1) % 0xFFFF;
	ip->id = odp_cpu_to_be_16(seq);
	ip->chksum = 0;
	odph_ipv4_csum_update(pkt);
	/* udp */
	odp_packet_l4_offset_set(pkt, ODPH_ETHHDR_LEN + ODPH_IPV4HDR_LEN);
	udp = (odph_udphdr_t *)(buf + ODPH_ETHHDR_LEN + ODPH_IPV4HDR_LEN);
	udp->src_port = 0;
	udp->dst_port = 0;
	udp->length = odp_cpu_to_be_16(args->appl.payload + ODPH_UDPHDR_LEN);
	udp->chksum = 0;
	udp->chksum = odph_ipv4_udp_chksum(pkt);

	return pkt;
}

/**
 * Set up an icmp packet
 *
 * @param pool Buffer pool to create packet in
 *
 * @return Handle of created packet
 * @retval ODP_PACKET_INVALID  Packet could not be created
 */
static odp_packet_t pack_icmp_pkt(odp_pool_t pool)
{
	odp_packet_t pkt;
	char *buf;
	odph_ethhdr_t *eth;
	odph_ipv4hdr_t *ip;
	odph_icmphdr_t *icmp;
	struct timeval tval;
	uint8_t *tval_d;
	unsigned short seq;

	args->appl.payload = 56;
	pkt = odp_packet_alloc(pool, args->appl.payload + ODPH_ICMPHDR_LEN +
			       ODPH_IPV4HDR_LEN + ODPH_ETHHDR_LEN);

	if (pkt == ODP_PACKET_INVALID)
		return pkt;

	buf = odp_packet_data(pkt);

	/* ether */
	odp_packet_l2_offset_set(pkt, 0);
	eth = (odph_ethhdr_t *)buf;
	memcpy((char *)eth->src.addr, args->appl.srcmac.addr, ODPH_ETHADDR_LEN);
	memcpy((char *)eth->dst.addr, args->appl.dstmac.addr, ODPH_ETHADDR_LEN);
	eth->type = odp_cpu_to_be_16(ODPH_ETHTYPE_IPV4);
	/* ip */
	odp_packet_l3_offset_set(pkt, ODPH_ETHHDR_LEN);
	ip = (odph_ipv4hdr_t *)(buf + ODPH_ETHHDR_LEN);
	ip->dst_addr = odp_cpu_to_be_32(args->appl.dstip);
	ip->src_addr = odp_cpu_to_be_32(args->appl.srcip);
	ip->ver_ihl = ODPH_IPV4 << 4 | ODPH_IPV4HDR_IHL_MIN;
	ip->tot_len = odp_cpu_to_be_16(args->appl.payload + ODPH_ICMPHDR_LEN +
				       ODPH_IPV4HDR_LEN);
	ip->proto = ODPH_IPPROTO_ICMP;
	seq = odp_atomic_fetch_add_u64(&counters.seq, 1) % 0xffff;
	ip->id = odp_cpu_to_be_16(seq);
	ip->chksum = 0;
	odph_ipv4_csum_update(pkt);
	/* icmp */
	icmp = (odph_icmphdr_t *)(buf + ODPH_ETHHDR_LEN + ODPH_IPV4HDR_LEN);
	icmp->type = ICMP_ECHO;
	icmp->code = 0;
	icmp->un.echo.id = 0;
	icmp->un.echo.sequence = ip->id;
	tval_d = (uint8_t *)(buf + ODPH_ETHHDR_LEN + ODPH_IPV4HDR_LEN +
				  ODPH_ICMPHDR_LEN);
	/* TODO This should be changed to use an
	 * ODP timer API once one exists. */
	gettimeofday(&tval, NULL);
	memcpy(tval_d, &tval, sizeof(struct timeval));
	icmp->chksum = 0;
	icmp->chksum = odph_chksum(icmp, args->appl.payload + ODPH_ICMPHDR_LEN);

	return pkt;
}

/**
 * Create a pktio object
 *
 * @param dev Name of device to open
 * @param pool Pool to associate with device for packet RX/TX
 *
 * @return The handle of the created pktio object.
 * @warning This routine aborts if the create is unsuccessful.
 */
static odp_pktio_t create_pktio(const char *dev, odp_pool_t pool)
{
	odp_pktio_t pktio;
	int ret;
	odp_pktio_param_t pktio_param;
	odp_pktin_queue_param_t pktin_param;

	odp_pktio_param_init(&pktio_param);
	pktio_param.in_mode = ODP_PKTIN_MODE_SCHED;

	/* Open a packet IO instance */
	pktio = odp_pktio_open(dev, pool, &pktio_param);

	if (pktio == ODP_PKTIO_INVALID) {
		EXAMPLE_ERR("Error: pktio create failed for %s\n", dev);
		exit(EXIT_FAILURE);
	}

	odp_pktin_queue_param_init(&pktin_param);
	pktin_param.queue_param.sched.sync = ODP_SCHED_SYNC_ATOMIC;

	if (odp_pktin_queue_config(pktio, &pktin_param)) {
		EXAMPLE_ERR("Error: pktin queue config failed for %s\n", dev);
		exit(EXIT_FAILURE);
	}

	if (odp_pktout_queue_config(pktio, NULL)) {
		EXAMPLE_ERR("Error: pktout queue config failed for %s\n", dev);
		exit(EXIT_FAILURE);
	}

	ret = odp_pktio_start(pktio);
	if (ret)
		EXAMPLE_ABORT("Error: unable to start %s\n", dev);

	printf("  created pktio:%02" PRIu64
	       ", dev:%s, queue mode (ATOMIC queues)\n"
	       "          default pktio%02" PRIu64 "\n",
	       odp_pktio_to_u64(pktio), dev,
	       odp_pktio_to_u64(pktio));

	return pktio;
}

/**
 * Packet IO loopback worker thread using ODP queues
 *
 * @param arg  thread arguments of type 'thread_args_t *'
 */

static void *gen_send_thread(void *arg)
{
	int thr;
	int ret;
	odp_pktio_t pktio;
	thread_args_t *thr_args;
	odp_pktout_queue_t pktout;
	odp_packet_t pkt;

	thr = odp_thread_id();
	thr_args = arg;

	pktio = odp_pktio_lookup(thr_args->pktio_dev);
	if (pktio == ODP_PKTIO_INVALID) {
		EXAMPLE_ERR("  [%02i] Error: lookup of pktio %s failed\n",
			    thr, thr_args->pktio_dev);
		return NULL;
	}

	if (odp_pktout_queue(pktio, &pktout, 1) != 1) {
		EXAMPLE_ERR("  [%02i] Error: no output queue\n", thr);
		return NULL;
	}

	printf("  [%02i] created mode: SEND\n", thr);
<<<<<<< HEAD
=======

	odp_barrier_wait(&barrier);

>>>>>>> c6833d08
	for (;;) {
		if (args->appl.number != -1 &&
				odp_atomic_fetch_add_u64(&counters.cnt, 1) >=
					(unsigned int)args->appl.number)
			break;

		if (args->appl.mode == APPL_MODE_UDP)
			pkt = pack_udp_pkt(thr_args->pool);
		else if (args->appl.mode == APPL_MODE_PING)
			pkt = pack_icmp_pkt(thr_args->pool);
		else
			pkt = ODP_PACKET_INVALID;

		if (!odp_packet_is_valid(pkt)) {
			EXAMPLE_ERR("  [%2i] alloc_single failed\n", thr);
			break;
		}

		for (;;) {
			ret = odp_pktout_send(pktout, &pkt, 1);
			if (ret == 1) {
				break;
			} else if (ret == 0) {
				odp_atomic_add_u64(&counters.tx_drops, 1);
				odp_time_wait_ns(ODP_TIME_MSEC_IN_NS);
				continue;
			}
			EXAMPLE_ERR("  [%02i] packet send failed\n", thr);
			odp_packet_free(pkt);
			break;
		}

		if (args->appl.interval != 0) {
			printf("  [%02i] send pkt no:%ju seq %ju\n",
			       thr,
			       odp_atomic_load_u64(&counters.seq),
			       odp_atomic_load_u64(&counters.seq)%0xffff);
			millisleep(args->appl.interval,
				   thr_args->tp,
				   thr_args->tim,
				   thr_args->tq,
				   thr_args->tmo_ev);

		}
	}

	/* receive number of reply pks until timeout */
	if (args->appl.mode == APPL_MODE_PING && args->appl.number > 0) {
		while (args->appl.timeout >= 0) {
			if (odp_atomic_load_u64(&counters.icmp) >=
			    (unsigned int)args->appl.number)
				break;
			millisleep(DEFAULT_PKT_INTERVAL,
				   thr_args->tp,
				   thr_args->tim,
				   thr_args->tq,
				   thr_args->tmo_ev);
			args->appl.timeout--;
		}
	}

	return arg;
}

/**
 * Print odp packets
 *
 * @param  thr worker id
 * @param  pkt_tbl packets to be print
 * @param  len packet number
 */
static void print_pkts(int thr, odp_packet_t pkt_tbl[], unsigned len)
{
	odp_packet_t pkt;
	char *buf;
	odph_ipv4hdr_t *ip;
	odph_icmphdr_t *icmp;
	struct timeval tvrecv;
	struct timeval tvsend;
	double rtt;
	unsigned i;
	size_t offset;
	char msg[1024];
	int rlen;
	for (i = 0; i < len; ++i) {
		pkt = pkt_tbl[i];
		rlen = 0;

		/* only ip pkts */
		if (!odp_packet_has_ipv4(pkt))
			continue;

		odp_atomic_inc_u64(&counters.ip);
		buf = odp_packet_data(pkt);
		ip = (odph_ipv4hdr_t *)(buf + odp_packet_l3_offset(pkt));
		offset = odp_packet_l4_offset(pkt);

		/* udp */
		if (ip->proto == ODPH_IPPROTO_UDP) {
			odp_atomic_inc_u64(&counters.udp);
		}

		/* icmp */
		if (ip->proto == ODPH_IPPROTO_ICMP) {
			icmp = (odph_icmphdr_t *)(buf + offset);
			/* echo reply */
			if (icmp->type == ICMP_ECHOREPLY) {
				odp_atomic_inc_u64(&counters.icmp);
				memcpy(&tvsend, buf + offset + ODPH_ICMPHDR_LEN,
				       sizeof(struct timeval));
				/* TODO This should be changed to use an
				 * ODP timer API once one exists. */
				gettimeofday(&tvrecv, NULL);
				tv_sub(&tvrecv, &tvsend);
				rtt = tvrecv.tv_sec*1000 + tvrecv.tv_usec/1000;
				rlen += sprintf(msg + rlen,
					"ICMP Echo Reply seq %d time %.1f ",
					odp_be_to_cpu_16(icmp->un.echo.sequence)
					, rtt);
			} else if (icmp->type == ICMP_ECHO) {
				rlen += sprintf(msg + rlen,
						"Icmp Echo Request");
			}

			msg[rlen] = '\0';
			printf("  [%02i] %s\n", thr, msg);
		}
	}
}

/**
 * Main receive function
 *
 * @param arg  thread arguments of type 'thread_args_t *'
 */
static void *gen_recv_thread(void *arg)
{
	int thr;
	odp_pktio_t pktio;
	thread_args_t *thr_args;
	odp_packet_t pkt;
	odp_event_t ev;

	thr = odp_thread_id();
	thr_args = arg;

	pktio = odp_pktio_lookup(thr_args->pktio_dev);
	if (pktio == ODP_PKTIO_INVALID) {
		EXAMPLE_ERR("  [%02i] Error: lookup of pktio %s failed\n",
			    thr, thr_args->pktio_dev);
		return NULL;
	}

	printf("  [%02i] created mode: RECEIVE\n", thr);
	odp_barrier_wait(&barrier);

	for (;;) {
		if (args->appl.number != -1 &&
		    odp_atomic_load_u64(&counters.icmp) >=
		    (unsigned int)args->appl.number) {
			break;
		}

		/* Use schedule to get buf from any input queue */
		ev = odp_schedule(NULL, ODP_SCHED_WAIT);

		pkt = odp_packet_from_event(ev);
		/* Drop packets with errors */
		if (odp_unlikely(odp_packet_has_error(pkt))) {
			odp_packet_free(pkt);
			continue;
		}

		print_pkts(thr, &pkt, 1);

		odp_packet_free(pkt);
	}

	return arg;
}

/**
 * printing verbose statistics
 *
 */
static void print_global_stats(int num_workers)
{
	odp_time_t cur, wait, next;
	uint64_t pkts, pkts_prev = 0, pps, maximum_pps = 0;
	int verbose_interval = 20;
	odp_thrmask_t thrd_mask;

	odp_barrier_wait(&barrier);

	wait = odp_time_local_from_ns(verbose_interval * ODP_TIME_SEC_IN_NS);
	next = odp_time_sum(odp_time_local(), wait);

	while (odp_thrmask_worker(&thrd_mask) == num_workers) {
		if (args->appl.number != -1 &&
		    odp_atomic_load_u64(&counters.cnt) >=
		    (unsigned int)args->appl.number) {
			break;
		}

		cur = odp_time_local();
		if (odp_time_cmp(next, cur) > 0)
			continue;

		next = odp_time_sum(cur, wait);

		if (args->appl.mode == APPL_MODE_RCV) {
			pkts = odp_atomic_load_u64(&counters.udp);
			printf(" total receive(UDP: %" PRIu64 ")\n", pkts);
			continue;
		}

		if (args->appl.mode == APPL_MODE_PING) {
			pkts = odp_atomic_load_u64(&counters.icmp);
			printf(" total receive(ICMP: %" PRIu64 ")\n", pkts);
		}

		pkts = odp_atomic_load_u64(&counters.seq);
		printf(" total sent: %" PRIu64 ", drops: %" PRIu64 "\n", pkts,
		       odp_atomic_load_u64(&counters.tx_drops));

		if (args->appl.mode == APPL_MODE_UDP) {
			pps = (pkts - pkts_prev) / verbose_interval;
			if (pps > maximum_pps)
				maximum_pps = pps;
			printf(" %" PRIu64 " pps, %" PRIu64 " max pps\n",
			       pps, maximum_pps);
			pkts_prev = pkts;
		}
	}
}

/**
 * ODP packet example main function
 */
int main(int argc, char *argv[])
{
	odph_linux_pthread_t thread_tbl[MAX_WORKERS];
	odp_pool_t pool;
	int num_workers;
	int i;
	odp_shm_t shm;
	odp_cpumask_t cpumask;
	char cpumaskstr[ODP_CPUMASK_STR_SIZE];
	odp_pool_param_t params;
	odp_timer_pool_param_t tparams;
	odp_timer_pool_t tp;
	odp_pool_t tmop;
<<<<<<< HEAD
=======
	odp_queue_t tq;
	odp_event_t ev;
	odp_pktio_t *pktio;
>>>>>>> c6833d08
	odp_instance_t instance;
	odph_linux_thr_params_t thr_params;

	/* Init ODP before calling anything else */
	if (odp_init_global(&instance, NULL, NULL)) {
		EXAMPLE_ERR("Error: ODP global init failed.\n");
		exit(EXIT_FAILURE);
	}

	if (odp_init_local(instance, ODP_THREAD_CONTROL)) {
		EXAMPLE_ERR("Error: ODP local init failed.\n");
		exit(EXIT_FAILURE);
	}

	/* init counters */
	odp_atomic_init_u64(&counters.seq, 0);
	odp_atomic_init_u64(&counters.ip, 0);
	odp_atomic_init_u64(&counters.udp, 0);
	odp_atomic_init_u64(&counters.icmp, 0);
	odp_atomic_init_u64(&counters.cnt, 0);
	odp_atomic_init_u64(&counters.tx_drops, 0);

	/* Reserve memory for args from shared mem */
	shm = odp_shm_reserve("shm_args", sizeof(args_t),
			      ODP_CACHE_LINE_SIZE, 0);
	args = odp_shm_addr(shm);

	if (args == NULL) {
		EXAMPLE_ERR("Error: shared mem alloc failed.\n");
		exit(EXIT_FAILURE);
	}
	memset(args, 0, sizeof(*args));

	/* Parse and store the application arguments */
	parse_args(argc, argv, &args->appl);

	/* Print both system and application information */
	print_info(NO_PATH(argv[0]), &args->appl);

	/* Default to system CPU count unless user specified */
	num_workers = MAX_WORKERS;
	if (args->appl.cpu_count)
		num_workers = args->appl.cpu_count;

	num_workers = odp_cpumask_default_worker(&cpumask, num_workers);
	if (args->appl.mask) {
		odp_cpumask_from_str(&cpumask, args->appl.mask);
		num_workers = odp_cpumask_count(&cpumask);
	}

	(void)odp_cpumask_to_str(&cpumask, cpumaskstr, sizeof(cpumaskstr));

	printf("num worker threads: %i\n", num_workers);
	printf("first CPU:          %i\n", odp_cpumask_first(&cpumask));
	printf("cpu mask:           %s\n", cpumaskstr);

	/* ping mode need two workers */
	if (args->appl.mode == APPL_MODE_PING) {
		if (num_workers < 2) {
			EXAMPLE_ERR("Need at least two worker threads\n");
			exit(EXIT_FAILURE);
		} else {
			num_workers = 2;
		}
	}

	/* Create packet pool */
	odp_pool_param_init(&params);
	params.pkt.seg_len = SHM_PKT_POOL_BUF_SIZE;
	params.pkt.len     = SHM_PKT_POOL_BUF_SIZE;
	params.pkt.num     = SHM_PKT_POOL_SIZE/SHM_PKT_POOL_BUF_SIZE;
	params.type        = ODP_POOL_PACKET;

	pool = odp_pool_create("packet_pool", &params);

	if (pool == ODP_POOL_INVALID) {
		EXAMPLE_ERR("Error: packet pool create failed.\n");
		exit(EXIT_FAILURE);
	}
	odp_pool_print(pool);

	/* Create timer pool */
	tparams.res_ns = 1 * ODP_TIME_MSEC_IN_NS;
	tparams.min_tmo = 0;
	tparams.max_tmo = 10000 * ODP_TIME_SEC_IN_NS;
	tparams.num_timers = num_workers; /* One timer per worker */
	tparams.priv = 0; /* Shared */
	tparams.clk_src = ODP_CLOCK_CPU;
	tp = odp_timer_pool_create("timer_pool", &tparams);
	if (tp == ODP_TIMER_POOL_INVALID) {
		EXAMPLE_ERR("Timer pool create failed.\n");
		exit(EXIT_FAILURE);
	}
	odp_timer_pool_start();

	/* Create timeout pool */
	memset(&params, 0, sizeof(params));
	params.tmo.num     = tparams.num_timers; /* One timeout per timer */
	params.type	   = ODP_POOL_TIMEOUT;

	tmop = odp_pool_create("timeout_pool", &params);
	if (tmop == ODP_POOL_INVALID) {
		EXAMPLE_ERR("Error: timeout pool create failed.\n");
		exit(EXIT_FAILURE);
	}

	pktio = malloc(sizeof(odp_pktio_t) * args->appl.if_count);

	for (i = 0; i < args->appl.if_count; ++i)
		pktio[i] = create_pktio(args->appl.if_names[i], pool);

	/* Create and init worker threads */
	memset(thread_tbl, 0, sizeof(thread_tbl));

<<<<<<< HEAD
	/* Init threads params */
	memset(&thr_params, 0, sizeof(thr_params));
	thr_params.thr_type = ODP_THREAD_WORKER;
	thr_params.instance = instance;
=======
	/* num workers + print thread */
	odp_barrier_init(&barrier, num_workers + 1);
>>>>>>> c6833d08

	if (args->appl.mode == APPL_MODE_PING) {
		odp_cpumask_t cpu_mask;
		int cpu_first, cpu_next;

		odp_cpumask_zero(&cpu_mask);
		cpu_first = odp_cpumask_first(&cpumask);
		odp_cpumask_set(&cpu_mask, cpu_first);

		tq = odp_queue_create("", NULL);
		if (tq == ODP_QUEUE_INVALID)
			abort();
		args->thread[1].pktio_dev = args->appl.if_names[0];
		args->thread[1].pool = pool;
		args->thread[1].tp = tp;
		args->thread[1].tq = tq;
		args->thread[1].tim = odp_timer_alloc(tp, tq, NULL);
		if (args->thread[1].tim == ODP_TIMER_INVALID)
			abort();
		args->thread[1].tmo_ev = odp_timeout_alloc(tmop);
		if (args->thread[1].tmo_ev == ODP_TIMEOUT_INVALID)
			abort();
		args->thread[1].mode = args->appl.mode;

<<<<<<< HEAD
		thr_params.start    = gen_recv_thread;
		thr_params.arg      = &args->thread[1];
=======
		memset(&thr_params, 0, sizeof(thr_params));
		thr_params.start    = gen_recv_thread;
		thr_params.arg      = &args->thread[1];
		thr_params.thr_type = ODP_THREAD_WORKER;
		thr_params.instance = instance;
>>>>>>> c6833d08

		odph_linux_pthread_create(&thread_tbl[1], &cpu_mask,
					  &thr_params);

		tq = odp_queue_create("", NULL);
		if (tq == ODP_QUEUE_INVALID)
			abort();
		args->thread[0].pktio_dev = args->appl.if_names[0];
		args->thread[0].pool = pool;
		args->thread[0].tp = tp;
		args->thread[0].tq = tq;
		args->thread[0].tim = odp_timer_alloc(tp, tq, NULL);
		if (args->thread[0].tim == ODP_TIMER_INVALID)
			abort();
		args->thread[0].tmo_ev = odp_timeout_alloc(tmop);
		if (args->thread[0].tmo_ev == ODP_TIMEOUT_INVALID)
			abort();
		args->thread[0].mode = args->appl.mode;
		cpu_next = odp_cpumask_next(&cpumask, cpu_first);
		odp_cpumask_zero(&cpu_mask);
		odp_cpumask_set(&cpu_mask, cpu_next);

		thr_params.start = gen_send_thread;
		thr_params.arg   = &args->thread[0];

		odph_linux_pthread_create(&thread_tbl[0], &cpu_mask,
					  &thr_params);

	} else {
		int cpu = odp_cpumask_first(&cpumask);
		for (i = 0; i < num_workers; ++i) {
			odp_cpumask_t thd_mask;
			void *(*thr_run_func) (void *);
			int if_idx;

			if_idx = i % args->appl.if_count;

			args->thread[i].pktio_dev = args->appl.if_names[if_idx];
			tq = odp_queue_create("", NULL);
			if (tq == ODP_QUEUE_INVALID)
				abort();
			args->thread[i].pool = pool;
			args->thread[i].tp = tp;
			args->thread[i].tq = tq;
			args->thread[i].tim = odp_timer_alloc(tp, tq, NULL);
			if (args->thread[i].tim == ODP_TIMER_INVALID)
				abort();
			args->thread[i].tmo_ev = odp_timeout_alloc(tmop);
			if (args->thread[i].tmo_ev == ODP_TIMEOUT_INVALID)
				abort();
			args->thread[i].mode = args->appl.mode;

			if (args->appl.mode == APPL_MODE_UDP) {
				thr_run_func = gen_send_thread;
			} else if (args->appl.mode == APPL_MODE_RCV) {
				thr_run_func = gen_recv_thread;
			} else {
				EXAMPLE_ERR("ERR MODE\n");
				exit(EXIT_FAILURE);
			}
			/*
			 * Create threads one-by-one instead of all-at-once,
			 * because each thread might get different arguments.
			 * Calls odp_thread_create(cpu) for each thread
			 */
			odp_cpumask_zero(&thd_mask);
			odp_cpumask_set(&thd_mask, cpu);

			thr_params.start = thr_run_func;
			thr_params.arg   = &args->thread[i];

			odph_linux_pthread_create(&thread_tbl[i],
						  &thd_mask, &thr_params);
			cpu = odp_cpumask_next(&cpumask, cpu);

		}
	}

	print_global_stats(num_workers);

	/* Master thread waits for other threads to exit */
	odph_linux_pthread_join(thread_tbl, num_workers);

	for (i = 0; i < args->appl.if_count; ++i)
		odp_pktio_stop(pktio[i]);

	for (i = 0; i < num_workers; ++i) {
		odp_timer_cancel(args->thread[i].tim, &ev);
		odp_timer_free(args->thread[i].tim);
		odp_timeout_free(args->thread[i].tmo_ev);
	}

	for (i = 0; i < num_workers; ++i) {
		while (1) {
			ev = odp_queue_deq(args->thread[i].tq);
			if (ev == ODP_EVENT_INVALID)
				break;
			odp_event_free(ev);
		}
		odp_queue_destroy(args->thread[i].tq);
	}

	for (i = 0; i < args->appl.if_count; ++i)
		odp_pktio_close(pktio[i]);
	free(pktio);
	free(args->appl.if_names);
	free(args->appl.if_str);
	if (0 != odp_pool_destroy(pool))
		fprintf(stderr, "unable to destroy pool \"pool\"\n");
	odp_timer_pool_destroy(tp);
	if (0 != odp_pool_destroy(tmop))
		fprintf(stderr, "unable to destroy pool \"tmop\"\n");
	odp_term_local();
	odp_term_global(instance);
	printf("Exit\n\n");

	return 0;
}


/**
 * Parse and store the command line arguments
 *
 * @param argc       argument count
 * @param argv[]     argument vector
 * @param appl_args  Store application arguments here
 */
static void parse_args(int argc, char *argv[], appl_args_t *appl_args)
{
	int opt;
	int long_index;
	char *token;
	size_t len;
	odp_cpumask_t cpumask, cpumask_args, cpumask_and;
	int i, num_workers;
	static struct option longopts[] = {
		{"interface", required_argument, NULL, 'I'},
		{"workers", required_argument, NULL, 'w'},
		{"cpumask", required_argument, NULL, 'c'},
		{"srcmac", required_argument, NULL, 'a'},
		{"dstmac", required_argument, NULL, 'b'},
		{"srcip", required_argument, NULL, 's'},
		{"dstip", required_argument, NULL, 'd'},
		{"packetsize", required_argument, NULL, 'p'},
		{"mode", required_argument, NULL, 'm'},
		{"count", required_argument, NULL, 'n'},
		{"timeout", required_argument, NULL, 't'},
		{"interval", required_argument, NULL, 'i'},
		{"help", no_argument, NULL, 'h'},
		{NULL, 0, NULL, 0}
	};

	appl_args->mode = -1; /* Invalid, must be changed by parsing */
	appl_args->number = -1;
	appl_args->payload = 56;
	appl_args->timeout = -1;

	while (1) {
		opt = getopt_long(argc, argv, "+I:a:b:s:d:p:i:m:n:t:w:c:h",
				  longopts, &long_index);
		if (opt == -1)
			break;	/* No more options */

		switch (opt) {
		case 'w':
			appl_args->cpu_count = atoi(optarg);
			break;
		case 'c':
			appl_args->mask = optarg;
			odp_cpumask_from_str(&cpumask_args, args->appl.mask);
			num_workers = odp_cpumask_default_worker(&cpumask, 0);
			odp_cpumask_and(&cpumask_and, &cpumask_args, &cpumask);
			if (odp_cpumask_count(&cpumask_and) <
			    odp_cpumask_count(&cpumask_args)) {
				EXAMPLE_ERR("Wrong cpu mask, max cpu's:%d\n",
					    num_workers);
				exit(EXIT_FAILURE);
			}
			break;
		/* parse packet-io interface names */
		case 'I':
			len = strlen(optarg);
			if (len == 0) {
				usage(argv[0]);
				exit(EXIT_FAILURE);
			}
			len += 1;	/* add room for '\0' */

			appl_args->if_str = malloc(len);
			if (appl_args->if_str == NULL) {
				usage(argv[0]);
				exit(EXIT_FAILURE);
			}

			/* count the number of tokens separated by ',' */
			strcpy(appl_args->if_str, optarg);
			for (token = strtok(appl_args->if_str, ","), i = 0;
			     token != NULL;
			     token = strtok(NULL, ","), i++)
				;

			appl_args->if_count = i;

			if (appl_args->if_count == 0) {
				usage(argv[0]);
				exit(EXIT_FAILURE);
			}

			/* allocate storage for the if names */
			appl_args->if_names =
			    calloc(appl_args->if_count, sizeof(char *));

			/* store the if names (reset names string) */
			strcpy(appl_args->if_str, optarg);
			for (token = strtok(appl_args->if_str, ","), i = 0;
			     token != NULL; token = strtok(NULL, ","), i++) {
				appl_args->if_names[i] = token;
			}
			break;

		case 'm':
			if (optarg[0] == 'u') {
				appl_args->mode = APPL_MODE_UDP;
			} else if (optarg[0] == 'p') {
				appl_args->mode = APPL_MODE_PING;
			} else if (optarg[0] == 'r') {
				appl_args->mode = APPL_MODE_RCV;
			} else {
				EXAMPLE_ERR("wrong mode!\n");
				exit(EXIT_FAILURE);
			}
			break;

		case 'a':
			if (odph_eth_addr_parse(&appl_args->srcmac, optarg)) {
				EXAMPLE_ERR("wrong src mac:%s\n", optarg);
				exit(EXIT_FAILURE);
			}
			break;

		case 'b':
			if (odph_eth_addr_parse(&appl_args->dstmac, optarg)) {
				EXAMPLE_ERR("wrong dst mac:%s\n", optarg);
				exit(EXIT_FAILURE);
			}
			break;

		case 's':
			if (scan_ip(optarg, &appl_args->srcip) != 1) {
				EXAMPLE_ERR("wrong src ip:%s\n", optarg);
				exit(EXIT_FAILURE);
			}
			break;

		case 'd':
			if (scan_ip(optarg, &appl_args->dstip) != 1) {
				EXAMPLE_ERR("wrong dst ip:%s\n", optarg);
				exit(EXIT_FAILURE);
			}
			break;

		case 'p':
			appl_args->payload = atoi(optarg);
			break;

		case 'n':
			appl_args->number = atoi(optarg);
			break;

		case 't':
			appl_args->timeout = atoi(optarg);
			break;

		case 'i':
			appl_args->interval = atoi(optarg);
			if (appl_args->interval <= 200 && geteuid() != 0) {
				EXAMPLE_ERR("should be root user\n");
				exit(EXIT_FAILURE);
			}
			break;

		case 'h':
			usage(argv[0]);
			exit(EXIT_SUCCESS);
			break;

		default:
			break;
		}
	}

	if (appl_args->if_count == 0 || appl_args->mode == -1) {
		usage(argv[0]);
		exit(EXIT_FAILURE);
	}

	optind = 1;		/* reset 'extern optind' from the getopt lib */
}

/**
 * Print system and application info
 */
static void print_info(char *progname, appl_args_t *appl_args)
{
	int i;

	printf("\n"
	       "ODP system info\n"
	       "---------------\n"
	       "ODP API version: %s\n"
	       "CPU model:       %s\n"
	       "CPU freq (hz):   %"PRIu64"\n"
	       "Cache line size: %i\n"
	       "CPU count:       %i\n"
	       "\n",
	       odp_version_api_str(), odp_cpu_model_str(), odp_cpu_hz_max(),
	       odp_sys_cache_line_size(), odp_cpu_count());

	printf("Running ODP appl: \"%s\"\n"
	       "-----------------\n"
	       "IF-count:        %i\n"
	       "Using IFs:      ",
	       progname, appl_args->if_count);
	for (i = 0; i < appl_args->if_count; ++i)
		printf(" %s", appl_args->if_names[i]);
	printf("\n"
	       "Mode:            ");
	if (appl_args->mode == 0)
		PRINT_APPL_MODE(APPL_MODE_UDP);
	else if (appl_args->mode == 1)
		PRINT_APPL_MODE(APPL_MODE_PING);
	else
		PRINT_APPL_MODE(APPL_MODE_RCV);
	printf("\n\n");
	fflush(NULL);
}

/**
 * Prinf usage information
 */
static void usage(char *progname)
{
	printf("\n"
	       "Usage: %s OPTIONS\n"
	       "  E.g. %s -I eth1 -r\n"
	       "\n"
	       "OpenDataPlane example application.\n"
	       "\n"
	       "  Work mode:\n"
	       "    1.send udp packets\n"
	       "      odp_generator -I eth0 --srcmac fe:0f:97:c9:e0:44  --dstmac 32:cb:9b:27:2f:1a --srcip 192.168.0.1 --dstip 192.168.0.2 -m u\n"
	       "    2.receive udp packets\n"
	       "      odp_generator -I eth0 -m r\n"
	       "    3.work likes ping\n"
	       "      odp_generator -I eth0 --srcmac fe:0f:97:c9:e0:44  --dstmac 32:cb:9b:27:2f:1a --srcip 192.168.0.1 --dstip 192.168.0.2 --cpumask 0xc -m p\n"
	       "\n"
	       "Mandatory OPTIONS:\n"
	       "  -I, --interface Eth interfaces (comma-separated, no spaces)\n"
	       "  -a, --srcmac src mac address\n"
	       "  -b, --dstmac dst mac address\n"
	       "  -s, --srcip src ip address\n"
	       "  -d, --dstip dst ip address\n"
	       "  -m, --mode work mode: send udp(u), receive(r), send icmp(p)\n"
	       "\n"
	       "Optional OPTIONS\n"
	       "  -h, --help       Display help and exit.\n"
	       " environment variables: ODP_PKTIO_DISABLE_NETMAP\n"
	       "                        ODP_PKTIO_DISABLE_SOCKET_MMAP\n"
	       "                        ODP_PKTIO_DISABLE_SOCKET_MMSG\n"
	       " can be used to advanced pkt I/O selection for linux-generic\n"
	       "  -p, --packetsize payload length of the packets\n"
	       "  -t, --timeout only for ping mode, wait ICMP reply timeout seconds\n"
	       "  -i, --interval wait interval ms between sending each packet\n"
	       "                 default is 1000ms. 0 for flood mode\n"
	       "  -w, --workers specify number of workers need to be assigned to application\n"
	       "	         default is to assign all\n"
	       "  -n, --count the number of packets to be send\n"
	       "  -c, --cpumask to set on cores\n"
	       "\n", NO_PATH(progname), NO_PATH(progname)
	      );
}
/**
 * calc time period
 *
 *@param recvtime start time
 *@param sendtime end time
*/
static void tv_sub(struct timeval *recvtime, struct timeval *sendtime)
{
	long sec = recvtime->tv_sec - sendtime->tv_sec;
	long usec = recvtime->tv_usec - sendtime->tv_usec;
	if (usec >= 0) {
		recvtime->tv_sec = sec;
		recvtime->tv_usec = usec;
	} else {
		recvtime->tv_sec = sec - 1;
		recvtime->tv_usec = -usec;
	}
}<|MERGE_RESOLUTION|>--- conflicted
+++ resolved
@@ -377,12 +377,9 @@
 	}
 
 	printf("  [%02i] created mode: SEND\n", thr);
-<<<<<<< HEAD
-=======
 
 	odp_barrier_wait(&barrier);
 
->>>>>>> c6833d08
 	for (;;) {
 		if (args->appl.number != -1 &&
 				odp_atomic_fetch_add_u64(&counters.cnt, 1) >=
@@ -635,12 +632,9 @@
 	odp_timer_pool_param_t tparams;
 	odp_timer_pool_t tp;
 	odp_pool_t tmop;
-<<<<<<< HEAD
-=======
 	odp_queue_t tq;
 	odp_event_t ev;
 	odp_pktio_t *pktio;
->>>>>>> c6833d08
 	odp_instance_t instance;
 	odph_linux_thr_params_t thr_params;
 
@@ -755,15 +749,13 @@
 	/* Create and init worker threads */
 	memset(thread_tbl, 0, sizeof(thread_tbl));
 
-<<<<<<< HEAD
 	/* Init threads params */
 	memset(&thr_params, 0, sizeof(thr_params));
 	thr_params.thr_type = ODP_THREAD_WORKER;
 	thr_params.instance = instance;
-=======
+
 	/* num workers + print thread */
 	odp_barrier_init(&barrier, num_workers + 1);
->>>>>>> c6833d08
 
 	if (args->appl.mode == APPL_MODE_PING) {
 		odp_cpumask_t cpu_mask;
@@ -788,16 +780,11 @@
 			abort();
 		args->thread[1].mode = args->appl.mode;
 
-<<<<<<< HEAD
-		thr_params.start    = gen_recv_thread;
-		thr_params.arg      = &args->thread[1];
-=======
 		memset(&thr_params, 0, sizeof(thr_params));
 		thr_params.start    = gen_recv_thread;
 		thr_params.arg      = &args->thread[1];
 		thr_params.thr_type = ODP_THREAD_WORKER;
 		thr_params.instance = instance;
->>>>>>> c6833d08
 
 		odph_linux_pthread_create(&thread_tbl[1], &cpu_mask,
 					  &thr_params);
