/* Copyright (c) 2014, Linaro Limited
 * All rights reserved.
 *
 * SPDX-License-Identifier:     BSD-3-Clause
 */

/** enable strtok */
#ifndef _GNU_SOURCE
#define _GNU_SOURCE
#endif

#include <time.h>
#include <stdlib.h>
#include <getopt.h>
#include <unistd.h>
#include <inttypes.h>
#include <sys/time.h>

#include <example_debug.h>

#include <odp_api.h>

#include <odp/helper/odph_api.h>

#define MAX_WORKERS            32    /* Max number of workers */
#define POOL_NUM_PKT           2048  /* Number of packets in packet pool */
#define POOL_PKT_LEN           1856  /* Max packet length */
#define DEFAULT_PKT_INTERVAL   1000  /* Interval between each packet */
#define DEFAULT_UDP_TX_BURST	16
#define MAX_UDP_TX_BURST	512
#define MAX_RX_BURST		32

#define APPL_MODE_UDP    0			/**< UDP mode */
#define APPL_MODE_PING   1			/**< ping mode */
#define APPL_MODE_RCV    2			/**< receive mode */
#define MAX(a, b) (((a) > (b)) ? (a) : (b))

#define PING_THR_TX 0
#define PING_THR_RX 1

/** print appl mode */
#define PRINT_APPL_MODE(x) printf("%s(%i)\n", #x, (x))

/** Get rid of path in filename - only for unix-type paths using '/' */
#define NO_PATH(file_name) (strrchr((file_name), '/') ? \
			    strrchr((file_name), '/') + 1 : (file_name))

/**
 * Interfaces
 */

typedef struct {
	odp_pktio_t pktio;
	odp_pktio_config_t config;
	odp_pktout_queue_t pktout[MAX_WORKERS];
	unsigned pktout_count;
} interface_t;

/**
 * Parsed command line application arguments
 */
typedef struct {
	int num_workers;	/**< Number of worker thread */
	const char *mask;	/**< CPU mask */
	int if_count;		/**< Number of interfaces to be used */
	char **if_names;	/**< Array of pointers to interface names */
	char *if_str;		/**< Storage for interface names */
	odp_pool_t pool;	/**< Pool for packet IO */
	odph_ethaddr_t srcmac;	/**< src mac addr */
	odph_ethaddr_t dstmac;	/**< dest mac addr */
	unsigned int srcip;	/**< src ip addr */
	unsigned int dstip;	/**< dest ip addr */
	uint16_t srcport;	/**< src udp port */
	uint16_t dstport;	/**< dest udp port */
	int mode;		/**< work mode */
	int number;		/**< packets number to be sent */
	int payload;		/**< data len */
	int timeout;		/**< wait time */
	int interval;		/**< wait interval ms between sending
				     each packet */
	int udp_tx_burst;	/**< number of udp packets to send with one
				      API call */
	odp_bool_t csum;	/**< use platform csum support if available */
} appl_args_t;

/**
 * counters
*/
typedef struct {
	uint64_t ctr_pkt_snd;	/**< sent packets*/
	uint64_t ctr_pkt_snd_drop; /**< packets dropped in transmit */

	uint64_t ctr_pkt_rcv;	/**< recv packets */
	uint64_t ctr_seq;	/**< ip seq to be send */
	uint64_t ctr_udp_rcv;	/**< udp packets */
	uint64_t ctr_icmp_reply_rcv;	/**< icmp reply packets */
} counters_t;

/** * Thread specific arguments
 */
typedef struct {
	counters_t counters;	/**< Packet conters */
	odp_bool_t stop; /**< Stop packet processing */
	union {
		struct {
			odp_pktout_queue_t pktout; /**< Packet output queue */
			odp_pktout_config_opt_t *pktout_cfg; /**< Packet output config*/
		} tx;
		struct {
			interface_t *ifs; /**< Interfaces array */
			int ifs_count; /**< Interfaces array size */
		} rx;
	};
	odp_pool_t pool;	/**< Pool for packet IO */
	odp_timer_pool_t tp;	/**< Timer pool handle */
	odp_queue_t tq;		/**< Queue for timeouts */
	odp_timer_t tim;	/**< Timer handle */
	odp_timeout_t tmo_ev;	/**< Timeout event */
	int mode;		/**< Thread mode */
} thread_args_t;

/**
 * Grouping of both parsed CL args and thread specific args - alloc together
 */
typedef struct {
	/** Application (parsed) arguments */
	appl_args_t appl;
	/** Thread specific arguments */
	thread_args_t thread[MAX_WORKERS];
	/** Global arguments */
	int thread_cnt;
	int tx_burst_size;
} args_t;

/** Global pointer to args */
static args_t *args;

/** Barrier to sync threads execution */
static odp_barrier_t barrier;

/** Packet processing function types */
typedef odp_packet_t (*setup_pkt_ref_fn_t)(odp_pool_t,
					   odp_pktout_config_opt_t *);
typedef int (*setup_pkt_fn_t)(odp_packet_t, odp_pktout_config_opt_t *,
			      counters_t *);

/* helper funcs */
static void parse_args(int argc, char *argv[], appl_args_t *appl_args);
static void print_info(char *progname, appl_args_t *appl_args);
static void usage(char *progname);
static int scan_ip(char *buf, unsigned int *paddr);
static void print_global_stats(int num_workers);

/**
 * Sleep for the specified amount of milliseconds
 * Use ODP timer, busy wait until timer expired and timeout event received
 */
static void millisleep(uint32_t ms,
		       odp_timer_pool_t tp,
		       odp_timer_t tim,
		       odp_queue_t q,
		       odp_timeout_t tmo)
{
	uint64_t ticks = odp_timer_ns_to_tick(tp, 1000000ULL * ms);
	odp_event_t ev = odp_timeout_to_event(tmo);
	int rc = odp_timer_set_rel(tim, ticks, &ev);

	if (rc != ODP_TIMER_SUCCESS)
		EXAMPLE_ABORT("odp_timer_set_rel() failed\n");
	/* Spin waiting for timeout event */
	while ((ev = odp_queue_deq(q)) == ODP_EVENT_INVALID)
		(void)0;
}

/**
 * Scan ip
 * Parse ip address.
 *
 * @param buf ip address string xxx.xxx.xxx.xx
 * @param paddr ip address for odp_packet
 * @return 1 success, 0 failed
*/
static int scan_ip(char *buf, unsigned int *paddr)
{
	int part1, part2, part3, part4;
	char tail = 0;
	int field;

	if (buf == NULL)
		return 0;

	field = sscanf(buf, "%d . %d . %d . %d %c",
		       &part1, &part2, &part3, &part4, &tail);

	if (field < 4 || field > 5) {
		printf("expect 4 field,get %d/n", field);
		return 0;
	}

	if (tail != 0) {
		printf("ip address mixed with non number/n");
		return 0;
	}

	if ((part1 >= 0 && part1 <= 255) && (part2 >= 0 && part2 <= 255) &&
	    (part3 >= 0 && part3 <= 255) && (part4 >= 0 && part4 <= 255)) {
		if (paddr)
			*paddr = part1 << 24 | part2 << 16 | part3 << 8 | part4;
		return 1;
	} else {
		printf("not good ip %d:%d:%d:%d/n", part1, part2, part3, part4);
	}

	return 0;
}

/**
 * Setup array of reference packets
 *
 * @param pool Packet pool
 * @param pktout_cfg Interface output configuration
 * @param pkt_ref_array Packet array
 * @param pkt_ref_array_size Packet array size
 * @param setup_ref Packet setup function
 * @return 0 success, -1 failed
*/
static int setup_pkt_ref_array(odp_pool_t pool,
			       odp_pktout_config_opt_t *pktout_cfg,
			       odp_packet_t *pkt_ref_array,
			       int pkt_ref_array_size,
			       setup_pkt_ref_fn_t setup_ref)
{
	int i;

	for (i = 0; i < pkt_ref_array_size; i++) {
		pkt_ref_array[i] = (*setup_ref)(pool, pktout_cfg);
		if (pkt_ref_array[i] == ODP_PACKET_INVALID)
			break;
	}

	if (i < pkt_ref_array_size) {
		odp_packet_free_multi(pkt_ref_array, i);
		return -1;
	}
	return 0;
}

/**
 * Setup array of packets
 *
 * @param pktout_cfg Interface output configuration
 * @param pkt_ref_array Reference packet array
 * @param pkt_array Packet array
 * @param pkt_array_size Packet array size
 * @param setup_pkt Packet setup function
 * @return 0 success, -1 failed
*/
static int setup_pkt_array(odp_pktout_config_opt_t *pktout_cfg,
			   counters_t *counters,
			   odp_packet_t *pkt_ref_array,
			   odp_packet_t  *pkt_array,
			   int pkt_array_size,
			   setup_pkt_fn_t setup_pkt)
{
	int i;

	for (i = 0; i < pkt_array_size; i++) {
		if ((*setup_pkt)(pkt_ref_array[i], pktout_cfg, counters))
			break;

		pkt_array[i] = odp_packet_ref_static(pkt_ref_array[i]);
		if (pkt_array[i] == ODP_PACKET_INVALID)
			break;
	}
	if (i < pkt_array_size) {
		if (i)
			odp_packet_free_multi(pkt_array, i - 1);

		return -1;
	}
	return 0;
}

/**
 * set up an udp packet reference
 *
 * @param pool Buffer pool to create packet in
 * @param pktout_cfg Interface output configuration
 *
 *
 * @retval Handle of created packet
 * @retval ODP_PACKET_INVALID  Packet could not be created
 *
 */
static odp_packet_t setup_udp_pkt_ref(odp_pool_t pool,
				      odp_pktout_config_opt_t *pktout_cfg)
{
	odp_packet_t pkt;
	char *buf;
	odph_ethhdr_t *eth;
	odph_ipv4hdr_t *ip;
	odph_udphdr_t *udp;

	pkt = odp_packet_alloc(pool, args->appl.payload + ODPH_UDPHDR_LEN +
			       ODPH_IPV4HDR_LEN + ODPH_ETHHDR_LEN);

	if (pkt == ODP_PACKET_INVALID)
		return pkt;

	buf = odp_packet_data(pkt);

	/* ether */
	odp_packet_l2_offset_set(pkt, 0);
	eth = (odph_ethhdr_t *)buf;
	memcpy((char *)eth->src.addr, args->appl.srcmac.addr, ODPH_ETHADDR_LEN);
	memcpy((char *)eth->dst.addr, args->appl.dstmac.addr, ODPH_ETHADDR_LEN);
	eth->type = odp_cpu_to_be_16(ODPH_ETHTYPE_IPV4);

	/* ip */
	odp_packet_l3_offset_set(pkt, ODPH_ETHHDR_LEN);
	odp_packet_has_ipv4_set(pkt, 1);
	ip = (odph_ipv4hdr_t *)(buf + ODPH_ETHHDR_LEN);
	ip->dst_addr = odp_cpu_to_be_32(args->appl.dstip);
	ip->src_addr = odp_cpu_to_be_32(args->appl.srcip);
	ip->ver_ihl = ODPH_IPV4 << 4 | ODPH_IPV4HDR_IHL_MIN;
	ip->tot_len = odp_cpu_to_be_16(args->appl.payload + ODPH_UDPHDR_LEN +
				       ODPH_IPV4HDR_LEN);
	ip->proto = ODPH_IPPROTO_UDP;
	ip->id = 0;
	ip->ttl = 64;
	ip->chksum = 0;

	/* udp */
	odp_packet_l4_offset_set(pkt, ODPH_ETHHDR_LEN + ODPH_IPV4HDR_LEN);
	odp_packet_has_udp_set(pkt, 1);
	udp = (odph_udphdr_t *)(buf + ODPH_ETHHDR_LEN + ODPH_IPV4HDR_LEN);
	udp->src_port = odp_cpu_to_be_16(args->appl.srcport);
	udp->dst_port = odp_cpu_to_be_16(args->appl.dstport);
	udp->length = odp_cpu_to_be_16(args->appl.payload + ODPH_UDPHDR_LEN);
	if (!pktout_cfg->bit.udp_chksum) {
		udp->chksum = 0;
		udp->chksum = odph_ipv4_udp_chksum(pkt);
	}

	return pkt;
}

/**
 * set up an udp packet
 *
 * @param pkt Reference UDP packet
 * @param pktout_cfg Interface output configuration
 *
 * @return Success/Failed
 * @retval 0 on success, -1 on fail
 */
static int setup_udp_pkt(odp_packet_t pkt, odp_pktout_config_opt_t *pktout_cfg,
			 counters_t *counters)
{
	char *buf;
	odph_ipv4hdr_t *ip;
	unsigned short seq;

	buf = (char *)odp_packet_data(pkt);

	/*Update IP ID and checksum*/
	ip = (odph_ipv4hdr_t *)(buf + ODPH_ETHHDR_LEN);
	seq = counters->ctr_seq % 0xFFFF;
	counters->ctr_seq++;
	ip->id = odp_cpu_to_be_16(seq);
	if (!pktout_cfg->bit.ipv4_chksum) {
		ip->chksum = 0;
		ip->chksum = ~odp_chksum_ones_comp16(ip, ODPH_IPV4HDR_LEN);
	}

	if (pktout_cfg->bit.ipv4_chksum || pktout_cfg->bit.udp_chksum) {
		odp_packet_l2_offset_set(pkt, 0);
		odp_packet_l3_offset_set(pkt, ODPH_ETHHDR_LEN);
		odp_packet_l4_offset_set(pkt, ODPH_ETHHDR_LEN +
					 ODPH_IPV4HDR_LEN);
	}
	return 0;
}

/**
 * Set up an icmp packet reference
 *
 * @param pool Buffer pool to create packet in
 * @param pktout_cfg Interface output configuration
 *
 * @return Handle of created packet
 * @retval ODP_PACKET_INVALID  Packet could not be created
 */
static odp_packet_t setup_icmp_pkt_ref(odp_pool_t pool,
				       odp_pktout_config_opt_t *pktout_cfg)
{
	odp_packet_t pkt;
	char *buf;
	odph_ethhdr_t *eth;
	odph_ipv4hdr_t *ip;
	odph_icmphdr_t *icmp;

	(void)pktout_cfg;

	args->appl.payload = 56;
	pkt = odp_packet_alloc(pool, args->appl.payload + ODPH_ICMPHDR_LEN +
		ODPH_IPV4HDR_LEN + ODPH_ETHHDR_LEN);

	if (pkt == ODP_PACKET_INVALID)
		return pkt;

	buf = odp_packet_data(pkt);

	/* ether */
	odp_packet_l2_offset_set(pkt, 0);
	eth = (odph_ethhdr_t *)buf;
	memcpy((char *)eth->src.addr, args->appl.srcmac.addr, ODPH_ETHADDR_LEN);
	memcpy((char *)eth->dst.addr, args->appl.dstmac.addr, ODPH_ETHADDR_LEN);
	eth->type = odp_cpu_to_be_16(ODPH_ETHTYPE_IPV4);
	/* ip */
	odp_packet_l3_offset_set(pkt, ODPH_ETHHDR_LEN);
	ip = (odph_ipv4hdr_t *)(buf + ODPH_ETHHDR_LEN);
	ip->dst_addr = odp_cpu_to_be_32(args->appl.dstip);
	ip->src_addr = odp_cpu_to_be_32(args->appl.srcip);
	ip->ver_ihl = ODPH_IPV4 << 4 | ODPH_IPV4HDR_IHL_MIN;
	ip->ttl = 64;
	ip->tot_len = odp_cpu_to_be_16(args->appl.payload + ODPH_ICMPHDR_LEN +
				       ODPH_IPV4HDR_LEN);
	ip->proto = ODPH_IPPROTO_ICMPv4;
	ip->id = 0;
	ip->chksum = 0;

	/* icmp */
	icmp = (odph_icmphdr_t *)(buf + ODPH_ETHHDR_LEN + ODPH_IPV4HDR_LEN);
	icmp->type = ICMP_ECHO;
	icmp->code = 0;
	icmp->un.echo.id = 0;
	icmp->un.echo.sequence = 0;
	icmp->chksum = 0;

	return pkt;
}

/**
 * Set up an icmp packet
 *
 * @param pkt Reference ICMP packet
 * @param pktout_cfg Interface output configuration
 *
 * @return Success/Failed
 * @retval 0 on success, -1 on fail
 */
static int setup_icmp_pkt(odp_packet_t pkt,
			  odp_pktout_config_opt_t *pktout_cfg,
			  counters_t *counters)
{
	char *buf;
	odph_ipv4hdr_t *ip;
	odph_icmphdr_t *icmp;
	uint64_t tval;
	uint8_t *tval_d;
	unsigned short seq;

	buf = (char *)odp_packet_data(pkt);

	/* ip */
	ip = (odph_ipv4hdr_t *)(buf + ODPH_ETHHDR_LEN);
	seq = counters->ctr_seq % 0xffff;
	counters->ctr_seq++;
	ip->id = odp_cpu_to_be_16(seq);
	if (!pktout_cfg->bit.ipv4_chksum) {
		ip->chksum = 0;
		ip->chksum = ~odp_chksum_ones_comp16(ip, ODPH_IPV4HDR_LEN);
	}

	/* icmp */
	icmp = (odph_icmphdr_t *)(buf + ODPH_ETHHDR_LEN + ODPH_IPV4HDR_LEN);
	icmp->un.echo.sequence = ip->id;

	tval_d = (uint8_t *)(buf + ODPH_ETHHDR_LEN + ODPH_IPV4HDR_LEN +
				  ODPH_ICMPHDR_LEN);
	tval = odp_time_to_ns(odp_time_local());
	memcpy(tval_d, &tval, sizeof(uint64_t));

	icmp->chksum = 0;
	icmp->chksum = ~odp_chksum_ones_comp16(icmp, args->appl.payload +
					       ODPH_ICMPHDR_LEN);

	if (pktout_cfg->bit.ipv4_chksum) {
		odp_packet_l2_offset_set(pkt, 0);
		odp_packet_l3_offset_set(pkt, ODPH_ETHHDR_LEN);
		odp_packet_l4_offset_set(pkt, ODPH_ETHHDR_LEN +
					 ODPH_IPV4HDR_LEN);
	}

	return 0;
}

/**
 * Create a pktio object
 *
 * @param dev Name of device to open
 * @param pool Pool to associate with device for packet RX/TX
 *
 * @return The handle of the created pktio object.
 * @warning This routine aborts if the create is unsuccessful.
 */
static int create_pktio(const char *dev, odp_pool_t pool,
			unsigned num_rx_queues,
			unsigned num_tx_queues,
			interface_t *itf)
{
	odp_pktio_capability_t capa;
	int ret;
	odp_pktio_param_t pktio_param;
	odp_pktin_queue_param_t pktin_param;
	odp_pktout_queue_param_t pktout_param;
	odp_pktio_op_mode_t pktout_mode;

	odp_pktio_param_init(&pktio_param);
	pktio_param.in_mode = ODP_PKTIN_MODE_SCHED;

	/* Open a packet IO instance */
	itf->pktio = odp_pktio_open(dev, pool, &pktio_param);

	if (itf->pktio == ODP_PKTIO_INVALID) {
		EXAMPLE_ERR("Error: pktio create failed for %s\n", dev);
		return -1;
	}

	if (odp_pktio_capability(itf->pktio, &capa)) {
		EXAMPLE_ERR("Error: Failed to get interface capabilities %s\n",
			    dev);
		return -1;
	}
	odp_pktio_config_init(&itf->config);
<<<<<<< HEAD
	itf->config.pktin.bit.ipv4_chksum = capa.config.pktin.bit.ipv4_chksum;
	itf->config.pktin.bit.udp_chksum = capa.config.pktin.bit.udp_chksum;
	itf->config.pktin.bit.drop_ipv4_err =
		capa.config.pktin.bit.drop_ipv4_err;
	itf->config.pktin.bit.drop_udp_err = capa.config.pktin.bit.drop_udp_err;

	itf->config.pktout.bit.ipv4_chksum_ena =
		capa.config.pktout.bit.ipv4_chksum_ena;
	itf->config.pktout.bit.udp_chksum_ena =
		capa.config.pktout.bit.udp_chksum_ena;
	itf->config.pktout.bit.ipv4_chksum = capa.config.pktout.bit.ipv4_chksum;
	itf->config.pktout.bit.udp_chksum = capa.config.pktout.bit.udp_chksum;
=======
	if (args->appl.csum) {
		itf->config.pktin.bit.ipv4_chksum =
			capa.config.pktin.bit.ipv4_chksum;
		itf->config.pktin.bit.udp_chksum =
			capa.config.pktin.bit.udp_chksum;
		itf->config.pktin.bit.drop_ipv4_err =
			capa.config.pktin.bit.drop_ipv4_err;
		itf->config.pktin.bit.drop_udp_err =
			capa.config.pktin.bit.drop_udp_err;

		itf->config.pktout.bit.ipv4_chksum =
			capa.config.pktout.bit.ipv4_chksum;
		itf->config.pktout.bit.udp_chksum =
			capa.config.pktout.bit.udp_chksum;
	} else { /* explicit disable */
		itf->config.pktin.bit.ipv4_chksum = 0;
		itf->config.pktin.bit.udp_chksum = 0;
		itf->config.pktout.bit.ipv4_chksum = 0;
		itf->config.pktout.bit.udp_chksum = 0;
	}
>>>>>>> 68816201

	if (odp_pktio_config(itf->pktio, &itf->config)) {
		EXAMPLE_ERR("Error: Failed to set interface configuration %s\n",
			    dev);
		return -1;
	}

	if (num_rx_queues > capa.max_input_queues)
		num_rx_queues = capa.max_input_queues;

	odp_pktin_queue_param_init(&pktin_param);
	pktin_param.num_queues = num_rx_queues;
	pktin_param.queue_param.sched.sync = ODP_SCHED_SYNC_ATOMIC;

	if (odp_pktin_queue_config(itf->pktio, &pktin_param)) {
		EXAMPLE_ERR("Error: pktin queue config failed for %s\n", dev);
		return -1;
	}

	pktout_mode = ODP_PKTIO_OP_MT_UNSAFE;
	if (num_tx_queues > capa.max_output_queues) {
		num_tx_queues = capa.max_output_queues;
		pktout_mode = ODP_PKTIO_OP_MT;
	}

	odp_pktout_queue_param_init(&pktout_param);
	pktout_param.num_queues = num_tx_queues;
	pktout_param.op_mode = pktout_mode;

	if (odp_pktout_queue_config(itf->pktio, &pktout_param)) {
		EXAMPLE_ERR("Error: pktout queue config failed for %s\n", dev);
		return -1;
	}

	ret = odp_pktio_start(itf->pktio);
	if (ret)
		EXAMPLE_ABORT("Error: unable to start %s\n", dev);

	itf->pktout_count = num_tx_queues;
	if (odp_pktout_queue(itf->pktio, itf->pktout, itf->pktout_count) !=
			     (int)itf->pktout_count) {
		EXAMPLE_ERR("Error: failed to get output queues for %s\n", dev);
		return -1;
	}

	printf("  created pktio:%02" PRIu64
	       ", dev:%s, queue mode (ATOMIC queues)\n"
	       "          default pktio%02" PRIu64 "\n",
	       odp_pktio_to_u64(itf->pktio), dev,
	       odp_pktio_to_u64(itf->pktio));
	fflush(NULL);

	return 0;
}

/**
 * Packet IO loopback worker thread using ODP queues
 *
 * @param arg  thread arguments of type 'thread_args_t *'
 */

static int gen_send_thread(void *arg)
{
	int thr;
	int ret = 0;
	thread_args_t *thr_args;
	odp_pktout_queue_t pktout;
	odp_pktout_config_opt_t *pktout_cfg;
	odp_packet_t pkt_ref_array[MAX_UDP_TX_BURST];
	odp_packet_t pkt_array[MAX_UDP_TX_BURST];
	int pkt_array_size, seq_step;
	int burst_start, burst_size;
	setup_pkt_ref_fn_t setup_pkt_ref = NULL;
	setup_pkt_fn_t setup_pkt = NULL;
	counters_t *counters;
	uint64_t pkt_count_max = 0;

	thr = odp_thread_id();
	thr_args = arg;
	pktout = thr_args->tx.pktout;
	pktout_cfg = thr_args->tx.pktout_cfg;
	counters = &thr_args->counters;

	/* Create reference packets*/
	if (args->appl.mode == APPL_MODE_UDP) {
		setup_pkt_ref = setup_udp_pkt_ref;
		setup_pkt = setup_udp_pkt;
		seq_step = args->tx_burst_size * (args->thread_cnt - 1);
		if (args->appl.number != -1)
			pkt_count_max = args->appl.number / args->thread_cnt +
				(args->appl.number % args->thread_cnt ? 1 : 0);
	} else if (args->appl.mode == APPL_MODE_PING) {
		setup_pkt_ref = setup_icmp_pkt_ref;
		setup_pkt = setup_icmp_pkt;
		seq_step = 0;
		if (args->appl.number != -1)
			pkt_count_max = args->appl.number;
	} else {
		EXAMPLE_ERR("  [%02i] Error: invalid processing mode %d\n",
			    thr, args->appl.mode);
		return -1;
	}
	pkt_array_size = args->tx_burst_size;

	if (setup_pkt_ref_array(thr_args->pool, pktout_cfg,
				pkt_ref_array, pkt_array_size,
				setup_pkt_ref)) {
		EXAMPLE_ERR("[%02i] Error: failed to create"
			    " reference packets\n", thr);
		return -1;
	}

	printf("  [%02i] created mode: SEND\n", thr);

	odp_barrier_wait(&barrier);

	for (;;) {
		if (thr_args->stop)
			break;

		if (pkt_count_max && counters->ctr_pkt_snd > pkt_count_max) {
			sleep(1); /* wait for stop command */
			continue;
		}

		/* Setup TX burst*/
		if (setup_pkt_array(pktout_cfg, counters,
				    pkt_ref_array, pkt_array,
				    pkt_array_size, setup_pkt)) {
			EXAMPLE_ERR("[%02i] Error: failed to setup packets\n",
				    thr);
			break;
		}

		/* Send TX burst*/
		for (burst_start = 0, burst_size = pkt_array_size;;) {
			ret = odp_pktout_send(pktout, &pkt_array[burst_start],
					      burst_size);
			if (ret == burst_size) {
				burst_size = 0;
				break;
			} else if (ret >= 0 && ret < burst_size) {
				thr_args->counters.ctr_pkt_snd_drop +=
					burst_size - ret;

				burst_start += ret;
				burst_size -= ret;
				continue;
			}
			EXAMPLE_ERR("  [%02i] packet send failed\n", thr);
			odp_packet_free_multi(&pkt_array[burst_start],
					      burst_size);
			break;
		}

		counters->ctr_pkt_snd += pkt_array_size - burst_size;

		if (args->appl.interval != 0) {
			printf("  [%02i] send pkt no:%ju seq %ju\n",
			       thr,
			       counters->ctr_seq,
			       counters->ctr_seq % 0xffff);
			millisleep(args->appl.interval,
				   thr_args->tp,
				   thr_args->tim,
				   thr_args->tq,
				   thr_args->tmo_ev);
		}
		counters->ctr_seq += seq_step;
	}

	odp_packet_free_multi(pkt_ref_array, pkt_array_size);

	return 0;
}

/**
 * Process icmp packets
 *
 * @param  icmp icmp header address
 * @param  msg output buffer
 */

static void process_icmp_pkt(thread_args_t *thr_args,
			     odph_icmphdr_t *icmp, char *msg)
{
	uint64_t trecv;
	uint64_t tsend;
	uint64_t rtt_ms, rtt_us;

	msg[0] = 0;

	if (icmp->type == ICMP_ECHOREPLY) {
		thr_args->counters.ctr_icmp_reply_rcv++;

		memcpy(&tsend, (uint8_t *)icmp + ODPH_ICMPHDR_LEN,
		       sizeof(uint64_t));
		trecv = odp_time_to_ns(odp_time_local());
		rtt_ms = (trecv - tsend) / ODP_TIME_MSEC_IN_NS;
		rtt_us = (trecv - tsend) / ODP_TIME_USEC_IN_NS -
				1000 * rtt_ms;
		sprintf(msg,
			"ICMP Echo Reply seq %d time %"
			PRIu64 ".%.03" PRIu64" ms",
			odp_be_to_cpu_16(icmp->un.echo.sequence),
			rtt_ms, rtt_us);
	} else if (icmp->type == ICMP_ECHO) {
		sprintf(msg, "Icmp Echo Request");
	}
}

/**
 * Print odp packets
 *
 * @param  thr worker id
 * @param  pkt_tbl packets to be print
 * @param  len packet number
 */
static void print_pkts(int thr, thread_args_t *thr_args,
		       odp_packet_t pkt_tbl[], unsigned len)
{
	odp_packet_t pkt;
	char *buf;
	odph_ipv4hdr_t *ip;
	odph_icmphdr_t *icmp;
	unsigned i;
	size_t offset;
	char msg[1024];

	for (i = 0; i < len; ++i) {
		pkt = pkt_tbl[i];

		/* only ip pkts */
		if (!odp_packet_has_ipv4(pkt))
			continue;

		thr_args->counters.ctr_pkt_rcv++;
		buf = odp_packet_data(pkt);
		ip = (odph_ipv4hdr_t *)(buf + odp_packet_l3_offset(pkt));
		offset = odp_packet_l4_offset(pkt);

		/* udp */
		if (ip->proto == ODPH_IPPROTO_UDP)
			thr_args->counters.ctr_udp_rcv++;

		/* icmp */
		if (ip->proto == ODPH_IPPROTO_ICMPv4) {
			icmp = (odph_icmphdr_t *)(buf + offset);

			process_icmp_pkt(thr_args, icmp, msg);
			printf("  [%02i] %s\n", thr, msg);
		}
	}
}

/**
 * Main receive function
 *
 * @param arg  thread arguments of type 'thread_args_t *'
 */
static int gen_recv_thread(void *arg)
{
	int thr;
	odp_packet_t pkts[MAX_RX_BURST], pkt;
	odp_event_t events[MAX_RX_BURST];
	int pkt_cnt, ev_cnt, i;
	odp_packet_chksum_status_t csum_status;

	(void)arg;
	thr = odp_thread_id();

	printf("  [%02i] created mode: RECEIVE\n", thr);
	odp_barrier_wait(&barrier);

	for (;;) {
		if (thr_args->stop)
			break;

		/* Use schedule to get buf from any input queue */
		ev_cnt = odp_schedule_multi(NULL, ODP_SCHED_NO_WAIT,
					    events, MAX_RX_BURST);
		if (ev_cnt == 0)
			continue;
		for (i = 0, pkt_cnt = 0; i < ev_cnt; i++) {
			pkt = odp_packet_from_event(events[i]);

			csum_status = odp_packet_l3_chksum_status(pkt);
			if (csum_status == ODP_PACKET_CHKSUM_BAD)
				printf("L3 checksum error detected.\n");

			csum_status = odp_packet_l4_chksum_status(pkt);
			if (csum_status == ODP_PACKET_CHKSUM_BAD)
				printf("L4 checksum error detected.\n");

			/* Drop packets with errors */
			if (odp_unlikely(odp_packet_has_error(pkt))) {
				odp_packet_free(pkt);
				continue;
			}
			pkts[pkt_cnt++] = pkt;
		}

		if (pkt_cnt) {
			print_pkts(thr, thr_args, pkts, pkt_cnt);

			odp_packet_free_multi(pkts, pkt_cnt);
		}
	}

	return 0;
}

#define COUNTER_SUM(_c, _nw)						\
({									\
	int _itr;							\
	uint64_t _result = 0;						\
									\
	for (_itr = 0; _itr < _nw; _itr++)				\
		_result += args->thread[_itr].counters.ctr_ ## _c;	\
									\
	_result;							\
})

static void garceful_stop_ping(void)
{
	uint64_t snd, rcv;

	if (args->appl.mode != APPL_MODE_PING)
		return;

	while (args->appl.timeout >= 0) {
		snd = COUNTER_SUM(pkt_snd, 2);
		rcv = COUNTER_SUM(icmp_reply_rcv, 2);
		if (rcv >= snd)
			break;

		sleep(1);
		args->appl.timeout--;
	}
}

/**
 * printing verbose statistics
 *
 */
static void print_global_stats(int num_workers)
{
	odp_time_t cur, wait, next, left;
	uint64_t pkts_snd = 0, pkts_snd_prev = 0;
	uint64_t pps_snd = 0, maximum_pps_snd = 0;
	uint64_t pkts_rcv = 0, pkts_rcv_prev = 0;
	uint64_t pps_rcv = 0, maximum_pps_rcv = 0;
	uint64_t stall, pkts_snd_drop;
	int verbose_interval = 20, i;
	odp_thrmask_t thrd_mask;

	odp_barrier_wait(&barrier);

	wait = odp_time_local_from_ns(verbose_interval * ODP_TIME_SEC_IN_NS);
	next = odp_time_sum(odp_time_local(), wait);

	while (odp_thrmask_worker(&thrd_mask) == num_workers) {
		if (args->appl.mode != APPL_MODE_RCV &&
		    args->appl.number != -1) {
			uint64_t cnt = COUNTER_SUM(pkt_snd, num_workers);

			if (cnt >= (unsigned int)args->appl.number) {
				garceful_stop_ping();
				break;
			}
		}
		cur = odp_time_local();
		if (odp_time_cmp(next, cur) > 0) {
			left = odp_time_diff(next, cur);
			stall = odp_time_to_ns(left);
			if (stall / ODP_TIME_SEC_IN_NS)
				sleep(1);
			else
				usleep(stall / ODP_TIME_USEC_IN_NS);
			continue;
		}
		next = odp_time_sum(cur, wait);

		switch (args->appl.mode) {
		case APPL_MODE_RCV:
			pkts_rcv = COUNTER_SUM(pkt_rcv, num_workers);
			pkts_snd = 0;
			pkts_snd_drop = 0;
			break;
		case APPL_MODE_PING:
			pkts_snd = COUNTER_SUM(pkt_snd, num_workers);
			pkts_snd_drop = COUNTER_SUM(pkt_snd_drop, num_workers);
			pkts_rcv = COUNTER_SUM(icmp_reply_rcv, num_workers);
			break;
		case APPL_MODE_UDP:
			pkts_snd = COUNTER_SUM(pkt_snd, num_workers);
			pkts_snd_drop = COUNTER_SUM(pkt_snd_drop, num_workers);
			break;
		default:
			continue;
		}

		pps_snd = (pkts_snd - pkts_snd_prev) / verbose_interval;
		pkts_snd_prev = pkts_snd;
		if (pps_snd > maximum_pps_snd)
			maximum_pps_snd = pps_snd;

		pps_rcv = (pkts_rcv - pkts_rcv_prev) / verbose_interval;
		pkts_rcv_prev = pkts_rcv;
		if (pps_rcv > maximum_pps_rcv)
			maximum_pps_rcv = pps_rcv;

		printf("sent: %" PRIu64 ", drops: %" PRIu64 ", "
			"send rate: %" PRIu64 " pps, "
			"max send rate: %" PRIu64 " pps, "
			"rcv: %" PRIu64 ", "
			"recv rate: %" PRIu64 " pps, "
			"max recv rate: %" PRIu64 " pps\n",
			pkts_snd, pkts_snd_drop,
			pps_snd, maximum_pps_snd,
			pkts_rcv, pps_rcv, maximum_pps_rcv);
		fflush(NULL);
	}

	for (i = 0; i < num_workers; i++)
		args->thread[i].stop = 1;
}

/**
 * ODP packet example main function
 */
int main(int argc, char *argv[])
{
	odph_odpthread_t thread_tbl[MAX_WORKERS];
	odp_pool_t pool;
	int num_workers;
	unsigned num_rx_queues, num_tx_queues;
	int i;
	odp_shm_t shm;
	odp_cpumask_t cpumask;
	char cpumaskstr[ODP_CPUMASK_STR_SIZE];
	odp_pool_param_t params;
	odp_timer_pool_param_t tparams;
	odp_timer_pool_t tp;
	odp_pool_t tmop;
	odp_queue_t tq;
	odp_event_t ev;
	interface_t *ifs;
	odp_instance_t instance;
	odph_odpthread_params_t thr_params;
	odp_timer_capability_t timer_capa;

	/* Init ODP before calling anything else */
	if (odp_init_global(&instance, NULL, NULL)) {
		EXAMPLE_ERR("Error: ODP global init failed.\n");
		exit(EXIT_FAILURE);
	}

	if (odp_init_local(instance, ODP_THREAD_CONTROL)) {
		EXAMPLE_ERR("Error: ODP local init failed.\n");
		exit(EXIT_FAILURE);
	}

	/* Reserve memory for args from shared mem */
	shm = odp_shm_reserve("shm_args", sizeof(args_t),
			      ODP_CACHE_LINE_SIZE, 0);
	args = odp_shm_addr(shm);

	if (args == NULL) {
		EXAMPLE_ERR("Error: shared mem alloc failed.\n");
		exit(EXIT_FAILURE);
	}
	memset(args, 0, sizeof(*args));

	/* Parse and store the application arguments */
	parse_args(argc, argv, &args->appl);

	/* Print both system and application information */
	print_info(NO_PATH(argv[0]), &args->appl);

	/* Default to max number of workers, unless user specified number of
	 * workers or cpumask */
	num_workers = MAX_WORKERS;
	num_workers = odp_cpumask_default_worker(&cpumask, num_workers);

	if (args->appl.num_workers) {
		/* -w option: number of workers */
		num_workers = args->appl.num_workers;
		num_workers = odp_cpumask_default_worker(&cpumask, num_workers);
	} else if (args->appl.mask) {
		/* -c option: cpumask */
		odp_cpumask_from_str(&cpumask, args->appl.mask);
		num_workers = odp_cpumask_count(&cpumask);
	}

	(void)odp_cpumask_to_str(&cpumask, cpumaskstr, sizeof(cpumaskstr));

	printf("num worker threads: %i\n", num_workers);
	printf("first CPU:          %i\n", odp_cpumask_first(&cpumask));
	printf("cpu mask:           %s\n", cpumaskstr);
	fflush(NULL);

	/* ping mode need two workers */
	if (args->appl.mode == APPL_MODE_PING) {
		if (num_workers < 2) {
			EXAMPLE_ERR("Need at least two worker threads\n");
			exit(EXIT_FAILURE);
		} else {
			num_workers = 2;
		}
	}
	args->thread_cnt = num_workers;

	/* Burst size */
	if (args->appl.mode == APPL_MODE_PING)
		args->tx_burst_size = 1;
	else if (args->appl.mode == APPL_MODE_UDP)
		args->tx_burst_size = args->appl.udp_tx_burst;
	else
		args->tx_burst_size = 0;

	/* Create packet pool */
	odp_pool_param_init(&params);
	params.pkt.seg_len = POOL_PKT_LEN;
	params.pkt.len     = POOL_PKT_LEN;
	params.pkt.num     = POOL_NUM_PKT;
	params.type        = ODP_POOL_PACKET;

	pool = odp_pool_create("packet_pool", &params);

	if (pool == ODP_POOL_INVALID) {
		EXAMPLE_ERR("Error: packet pool create failed.\n");
		exit(EXIT_FAILURE);
	}
	odp_pool_print(pool);

	/* Create timer pool */
	if (odp_timer_capability(ODP_CLOCK_CPU, &timer_capa)) {
		EXAMPLE_ERR("Error: get timer capacity failed.\n");
		exit(EXIT_FAILURE);
	}
	tparams.res_ns = MAX(1 * ODP_TIME_MSEC_IN_NS,
			     timer_capa.highest_res_ns);
	tparams.min_tmo = 0;
	tparams.max_tmo = 10000 * ODP_TIME_SEC_IN_NS;
	tparams.num_timers = num_workers; /* One timer per worker */
	tparams.priv = 0; /* Shared */
	tparams.clk_src = ODP_CLOCK_CPU;
	tp = odp_timer_pool_create("timer_pool", &tparams);
	if (tp == ODP_TIMER_POOL_INVALID) {
		EXAMPLE_ERR("Timer pool create failed.\n");
		exit(EXIT_FAILURE);
	}
	odp_timer_pool_start();

	/* Create timeout pool */
	odp_pool_param_init(&params);
	params.tmo.num     = tparams.num_timers; /* One timeout per timer */
	params.type	   = ODP_POOL_TIMEOUT;

	tmop = odp_pool_create("timeout_pool", &params);
	if (tmop == ODP_POOL_INVALID) {
		EXAMPLE_ERR("Error: timeout pool create failed.\n");
		exit(EXIT_FAILURE);
	}

	ifs = malloc(sizeof(interface_t) * args->appl.if_count);

	if (args->appl.mode == APPL_MODE_PING ||
	    args->appl.mode == APPL_MODE_UDP)
		num_rx_queues = 1;
	else
		num_rx_queues = num_workers;

	if (args->appl.mode == APPL_MODE_PING ||
	    args->appl.mode == APPL_MODE_RCV)
		num_tx_queues = 1;
	else {
		num_tx_queues = num_workers / args->appl.if_count;
		if (num_workers % args->appl.if_count)
			num_tx_queues++;
	}

	for (i = 0; i < args->appl.if_count; ++i)
		if (create_pktio(args->appl.if_names[i], pool, num_rx_queues,
				 num_tx_queues, &ifs[i])) {
			EXAMPLE_ERR("Error: create interface %s failed.\n",
				    args->appl.if_names[i]);
			exit(EXIT_FAILURE);
		}

	/* Create and init worker threads */
	memset(thread_tbl, 0, sizeof(thread_tbl));

	/* Init threads params */
	memset(&thr_params, 0, sizeof(thr_params));
	thr_params.thr_type = ODP_THREAD_WORKER;
	thr_params.instance = instance;

	/* num workers + print thread */
	odp_barrier_init(&barrier, num_workers + 1);

	if (args->appl.mode == APPL_MODE_PING) {
		odp_cpumask_t cpu_mask;
		int cpu_first, cpu_next;
		thread_args_t *thr_args;

		odp_cpumask_zero(&cpu_mask);
		cpu_first = odp_cpumask_first(&cpumask);
		odp_cpumask_set(&cpu_mask, cpu_first);

		tq = odp_queue_create("", NULL);
		if (tq == ODP_QUEUE_INVALID) {
			EXAMPLE_ERR("queue_create failed\n");
			abort();
		}
		thr_args = &args->thread[PING_THR_RX];
		thr_args->rx.ifs = ifs;
		thr_args->rx.ifs_count = args->appl.if_count;
		thr_args->pool = pool;
		thr_args->tp = tp;
		thr_args->tq = tq;
		thr_args->tim = odp_timer_alloc(tp, tq, NULL);
		if (thr_args->tim == ODP_TIMER_INVALID) {
			EXAMPLE_ERR("timer_alloc failed\n");
			abort();
		}
		thr_args->tmo_ev = odp_timeout_alloc(tmop);
		if (thr_args->tmo_ev == ODP_TIMEOUT_INVALID) {
			EXAMPLE_ERR("timeout_alloc failed\n");
			abort();
		}
		thr_args->mode = args->appl.mode;

		memset(&thr_params, 0, sizeof(thr_params));
		thr_params.start    = gen_recv_thread;
		thr_params.arg      = thr_args;
		thr_params.thr_type = ODP_THREAD_WORKER;
		thr_params.instance = instance;

		odph_odpthreads_create(&thread_tbl[PING_THR_RX],
				       &cpu_mask, &thr_params);

		tq = odp_queue_create("", NULL);
		if (tq == ODP_QUEUE_INVALID) {
			EXAMPLE_ERR("queue_create failed\n");
			abort();
		}
		thr_args = &args->thread[PING_THR_TX];
		thr_args->tx.pktout = ifs[0].pktout[0];
		thr_args->tx.pktout_cfg = &ifs[0].config.pktout;
		thr_args->pool = pool;
		thr_args->tp = tp;
		thr_args->tq = tq;
		thr_args->tim = odp_timer_alloc(tp, tq, NULL);
		if (thr_args->tim == ODP_TIMER_INVALID) {
			EXAMPLE_ERR("timer_alloc failed\n");
			abort();
		}
		thr_args->tmo_ev = odp_timeout_alloc(tmop);
		if (thr_args->tmo_ev == ODP_TIMEOUT_INVALID) {
			EXAMPLE_ERR("timeout_alloc failed\n");
			abort();
		}
		thr_args->mode = args->appl.mode;
		cpu_next = odp_cpumask_next(&cpumask, cpu_first);
		odp_cpumask_zero(&cpu_mask);
		odp_cpumask_set(&cpu_mask, cpu_next);

		thr_params.start = gen_send_thread;
		thr_params.arg   = thr_args;

		odph_odpthreads_create(&thread_tbl[PING_THR_TX],
				       &cpu_mask, &thr_params);

	} else {
		int cpu = odp_cpumask_first(&cpumask);

		for (i = 0; i < num_workers; ++i) {
			odp_cpumask_t thd_mask;
			int (*thr_run_func)(void *);
			int if_idx, pktout_idx;
			uint64_t start_seq;

			if (args->appl.mode == APPL_MODE_RCV) {
				args->thread[i].rx.ifs = ifs;
				args->thread[i].rx.ifs_count =
					args->appl.if_count;
			} else {
				if_idx = i % args->appl.if_count;
				pktout_idx = (i / args->appl.if_count) %
					ifs[if_idx].pktout_count;
				start_seq = i * args->tx_burst_size;

				args->thread[i].tx.pktout =
					ifs[if_idx].pktout[pktout_idx];
				args->thread[i].tx.pktout_cfg =
					&ifs[if_idx].config.pktout;
				args->thread[i].counters.ctr_seq = start_seq;
			}
			tq = odp_queue_create("", NULL);
			if (tq == ODP_QUEUE_INVALID) {
				EXAMPLE_ERR("queue_create failed\n");
				abort();
			}
			args->thread[i].pool = pool;
			args->thread[i].tp = tp;
			args->thread[i].tq = tq;
			args->thread[i].tim = odp_timer_alloc(tp, tq, NULL);
			if (args->thread[i].tim == ODP_TIMER_INVALID) {
				EXAMPLE_ERR("timer_alloc failed\n");
				abort();
			}
			args->thread[i].tmo_ev = odp_timeout_alloc(tmop);
			if (args->thread[i].tmo_ev == ODP_TIMEOUT_INVALID) {
				EXAMPLE_ERR("timeout_alloc failed\n");
				abort();
			}
			args->thread[i].mode = args->appl.mode;

			if (args->appl.mode == APPL_MODE_UDP) {
				thr_run_func = gen_send_thread;
			} else if (args->appl.mode == APPL_MODE_RCV) {
				thr_run_func = gen_recv_thread;
			} else {
				EXAMPLE_ERR("ERR MODE\n");
				exit(EXIT_FAILURE);
			}
			/*
			 * Create threads one-by-one instead of all-at-once,
			 * because each thread might get different arguments.
			 * Calls odp_thread_create(cpu) for each thread
			 */
			odp_cpumask_zero(&thd_mask);
			odp_cpumask_set(&thd_mask, cpu);

			thr_params.start = thr_run_func;
			thr_params.arg   = &args->thread[i];

			odph_odpthreads_create(&thread_tbl[i],
					       &thd_mask, &thr_params);
			cpu = odp_cpumask_next(&cpumask, cpu);
		}
	}

	print_global_stats(num_workers);

	/* Master thread waits for other threads to exit */
	for (i = 0; i < num_workers; ++i)
		odph_odpthreads_join(&thread_tbl[i]);

	for (i = 0; i < args->appl.if_count; ++i)
		odp_pktio_stop(ifs[i].pktio);

	for (i = 0; i < num_workers; ++i) {
		odp_timer_cancel(args->thread[i].tim, &ev);
		odp_timer_free(args->thread[i].tim);
		odp_timeout_free(args->thread[i].tmo_ev);
	}

	for (i = 0; i < num_workers; ++i) {
		while (1) {
			ev = odp_queue_deq(args->thread[i].tq);
			if (ev == ODP_EVENT_INVALID)
				break;
			odp_event_free(ev);
		}
		odp_queue_destroy(args->thread[i].tq);
	}

	for (i = 0; i < args->appl.if_count; ++i)
		odp_pktio_close(ifs[i].pktio);
	free(ifs);
	free(args->appl.if_names);
	free(args->appl.if_str);
	if (0 != odp_pool_destroy(pool))
		fprintf(stderr, "unable to destroy pool \"pool\"\n");
	odp_timer_pool_destroy(tp);
	if (0 != odp_pool_destroy(tmop))
		fprintf(stderr, "unable to destroy pool \"tmop\"\n");
	if (0 != odp_shm_free(shm))
		fprintf(stderr, "unable to free \"shm\"\n");
	odp_term_local();
	odp_term_global(instance);
	printf("Exit\n\n");

	return 0;
}

/**
 * Parse and store the command line arguments
 *
 * @param argc       argument count
 * @param argv[]     argument vector
 * @param appl_args  Store application arguments here
 */
static void parse_args(int argc, char *argv[], appl_args_t *appl_args)
{
	int opt;
	int long_index;
	char *token;
	size_t len;
	odp_cpumask_t cpumask, cpumask_args, cpumask_and;
	int i, num_workers;
	static const struct option longopts[] = {
		{"interface", required_argument, NULL, 'I'},
		{"workers", required_argument, NULL, 'w'},
		{"cpumask", required_argument, NULL, 'c'},
		{"srcmac", required_argument, NULL, 'a'},
		{"dstmac", required_argument, NULL, 'b'},
		{"srcip", required_argument, NULL, 's'},
		{"dstip", required_argument, NULL, 'd'},
		{"srcport", required_argument, NULL, 'e'},
		{"dstport", required_argument, NULL, 'f'},
		{"packetsize", required_argument, NULL, 'p'},
		{"mode", required_argument, NULL, 'm'},
		{"count", required_argument, NULL, 'n'},
		{"timeout", required_argument, NULL, 't'},
		{"interval", required_argument, NULL, 'i'},
		{"help", no_argument, NULL, 'h'},
		{"udp_tx_burst", required_argument, NULL, 'x'},
		{"csum", no_argument, NULL, 'y'},
		{NULL, 0, NULL, 0}
	};

	static const char *shortopts = "+I:a:b:s:d:p:i:m:n:t:w:c:x:he:f:y";

	/* let helper collect its own arguments (e.g. --odph_proc) */
	odph_parse_options(argc, argv, shortopts, longopts);

	appl_args->mode = -1; /* Invalid, must be changed by parsing */
	appl_args->number = -1;
	appl_args->payload = 56;
	appl_args->timeout = -1;
	appl_args->interval = DEFAULT_PKT_INTERVAL;
	appl_args->udp_tx_burst = DEFAULT_UDP_TX_BURST;
	appl_args->srcport = 0;
	appl_args->dstport = 0;
	appl_args->csum = 0;

	opterr = 0; /* do not issue errors on helper options */

	while (1) {
		opt = getopt_long(argc, argv, shortopts, longopts, &long_index);
		if (opt == -1)
			break;	/* No more options */

		switch (opt) {
		case 'w':
			appl_args->num_workers = atoi(optarg);
			break;
		case 'c':
			appl_args->mask = optarg;
			odp_cpumask_from_str(&cpumask_args, args->appl.mask);
			num_workers = odp_cpumask_default_worker(&cpumask, 0);
			odp_cpumask_and(&cpumask_and, &cpumask_args, &cpumask);
			if (odp_cpumask_count(&cpumask_and) <
			    odp_cpumask_count(&cpumask_args)) {
				EXAMPLE_ERR("Wrong cpu mask, max cpu's:%d\n",
					    num_workers);
				exit(EXIT_FAILURE);
			}
			break;
		/* parse packet-io interface names */
		case 'I':
			len = strlen(optarg);
			if (len == 0) {
				usage(argv[0]);
				exit(EXIT_FAILURE);
			}
			len += 1;	/* add room for '\0' */

			appl_args->if_str = malloc(len);
			if (appl_args->if_str == NULL) {
				usage(argv[0]);
				exit(EXIT_FAILURE);
			}

			/* count the number of tokens separated by ',' */
			strcpy(appl_args->if_str, optarg);
			for (token = strtok(appl_args->if_str, ","), i = 0;
			     token != NULL;
			     token = strtok(NULL, ","), i++)
				;

			appl_args->if_count = i;

			if (appl_args->if_count == 0) {
				usage(argv[0]);
				exit(EXIT_FAILURE);
			}

			/* allocate storage for the if names */
			appl_args->if_names =
			    calloc(appl_args->if_count, sizeof(char *));

			/* store the if names (reset names string) */
			strcpy(appl_args->if_str, optarg);
			for (token = strtok(appl_args->if_str, ","), i = 0;
			     token != NULL; token = strtok(NULL, ","), i++) {
				appl_args->if_names[i] = token;
			}
			break;

		case 'm':
			if (optarg[0] == 'u') {
				appl_args->mode = APPL_MODE_UDP;
			} else if (optarg[0] == 'p') {
				appl_args->mode = APPL_MODE_PING;
			} else if (optarg[0] == 'r') {
				appl_args->mode = APPL_MODE_RCV;
			} else {
				EXAMPLE_ERR("wrong mode!\n");
				exit(EXIT_FAILURE);
			}
			break;

		case 'a':
			if (odph_eth_addr_parse(&appl_args->srcmac, optarg)) {
				EXAMPLE_ERR("wrong src mac:%s\n", optarg);
				exit(EXIT_FAILURE);
			}
			break;

		case 'b':
			if (odph_eth_addr_parse(&appl_args->dstmac, optarg)) {
				EXAMPLE_ERR("wrong dst mac:%s\n", optarg);
				exit(EXIT_FAILURE);
			}
			break;

		case 's':
			if (scan_ip(optarg, &appl_args->srcip) != 1) {
				EXAMPLE_ERR("wrong src ip:%s\n", optarg);
				exit(EXIT_FAILURE);
			}
			break;

		case 'd':
			if (scan_ip(optarg, &appl_args->dstip) != 1) {
				EXAMPLE_ERR("wrong dst ip:%s\n", optarg);
				exit(EXIT_FAILURE);
			}
			break;

		case 'e':
			appl_args->srcport = (unsigned short)atoi(optarg);
			break;
		case 'f':
			appl_args->dstport = (unsigned short)atoi(optarg);
			break;
		case 'p':
			appl_args->payload = atoi(optarg);
			break;

		case 'n':
			appl_args->number = atoi(optarg);
			break;

		case 't':
			appl_args->timeout = atoi(optarg);
			break;

		case 'i':
			appl_args->interval = atoi(optarg);
			if (appl_args->interval <= 200 && geteuid() != 0) {
				EXAMPLE_ERR("should be root user\n");
				exit(EXIT_FAILURE);
			}
			break;
		case 'x':
			appl_args->udp_tx_burst = atoi(optarg);
			if (appl_args->udp_tx_burst >  MAX_UDP_TX_BURST) {
				EXAMPLE_ERR("wrong UDP Tx burst size (max %d)\n",
					    MAX_UDP_TX_BURST);
				exit(EXIT_FAILURE);
			}
			break;

		case 'y':
			appl_args->csum = 1;
			break;
		case 'h':
			usage(argv[0]);
			exit(EXIT_SUCCESS);
			break;

		default:
			break;
		}
	}

	if (appl_args->if_count == 0 || appl_args->mode == -1) {
		usage(argv[0]);
		exit(EXIT_FAILURE);
	}

	optind = 1;		/* reset 'extern optind' from the getopt lib */
}

/**
 * Print system and application info
 */
static void print_info(char *progname, appl_args_t *appl_args)
{
	int i;

	odp_sys_info_print();

	printf("Running ODP appl: \"%s\"\n"
	       "-----------------\n"
	       "IF-count:        %i\n"
	       "Using IFs:      ",
	       progname, appl_args->if_count);
	for (i = 0; i < appl_args->if_count; ++i)
		printf(" %s", appl_args->if_names[i]);
	printf("\n"
	       "Mode:            ");
	if (appl_args->mode == 0)
		PRINT_APPL_MODE(APPL_MODE_UDP);
	else if (appl_args->mode == 1)
		PRINT_APPL_MODE(APPL_MODE_PING);
	else
		PRINT_APPL_MODE(APPL_MODE_RCV);
	printf("\n\n");
	fflush(NULL);
}

/**
 * Prinf usage information
 */
static void usage(char *progname)
{
	printf("\n"
	       "Usage: %s OPTIONS\n"
	       "  E.g. %s -I eth1 -r\n"
	       "\n"
	       "OpenDataPlane example application.\n"
	       "\n"
	       "  Work mode:\n"
	       "    1.send ipv4 udp packets\n"
	       "      odp_generator -I eth0 --srcmac fe:0f:97:c9:e0:44  --dstmac 32:cb:9b:27:2f:1a --srcip 192.168.0.1 --dstip 192.168.0.2 -m u\n"
	       "    2.receive ipv4 packets\n"
	       "      odp_generator -I eth0 -m r\n"
	       "    3.work likes ping\n"
	       "      odp_generator -I eth0 --srcmac fe:0f:97:c9:e0:44  --dstmac 32:cb:9b:27:2f:1a --srcip 192.168.0.1 --dstip 192.168.0.2 --cpumask 0xc -m p\n"
	       "\n"
	       "Mandatory OPTIONS:\n"
	       "  -I, --interface Eth interfaces (comma-separated, no spaces)\n"
	       "  -a, --srcmac src mac address\n"
	       "  -b, --dstmac dst mac address\n"
	       "  -s, --srcip src ip address\n"
	       "  -d, --dstip dst ip address\n"
	       "  -m, --mode work mode: send udp(u), receive(r), send icmp(p)\n"
	       "\n"
	       "Optional OPTIONS\n"
	       "  -h, --help       Display help and exit.\n"
	       "  -e, --srcport src udp port\n"
	       "  -f, --dstport dst udp port\n"
	       "  -p, --packetsize payload length of the packets\n"
	       "  -t, --timeout only for ping mode, wait ICMP reply timeout seconds\n"
	       "  -i, --interval wait interval ms between sending each packet\n"
	       "                 default is 1000ms. 0 for flood mode\n"
	       "  -w, --workers specify number of workers need to be assigned to application\n"
	       "	         default is to assign all\n"
	       "  -n, --count the number of packets to be send\n"
	       "  -c, --cpumask to set on cores\n"
	       "  -x, --udp_tx_burst size of UDP TX burst\n"
	       "  -y, --csum use platform checksum support if available\n"
	       "	         default is disabled\n"
	       "\n", NO_PATH(progname), NO_PATH(progname)
	      );
}<|MERGE_RESOLUTION|>--- conflicted
+++ resolved
@@ -534,20 +534,6 @@
 		return -1;
 	}
 	odp_pktio_config_init(&itf->config);
-<<<<<<< HEAD
-	itf->config.pktin.bit.ipv4_chksum = capa.config.pktin.bit.ipv4_chksum;
-	itf->config.pktin.bit.udp_chksum = capa.config.pktin.bit.udp_chksum;
-	itf->config.pktin.bit.drop_ipv4_err =
-		capa.config.pktin.bit.drop_ipv4_err;
-	itf->config.pktin.bit.drop_udp_err = capa.config.pktin.bit.drop_udp_err;
-
-	itf->config.pktout.bit.ipv4_chksum_ena =
-		capa.config.pktout.bit.ipv4_chksum_ena;
-	itf->config.pktout.bit.udp_chksum_ena =
-		capa.config.pktout.bit.udp_chksum_ena;
-	itf->config.pktout.bit.ipv4_chksum = capa.config.pktout.bit.ipv4_chksum;
-	itf->config.pktout.bit.udp_chksum = capa.config.pktout.bit.udp_chksum;
-=======
 	if (args->appl.csum) {
 		itf->config.pktin.bit.ipv4_chksum =
 			capa.config.pktin.bit.ipv4_chksum;
@@ -558,6 +544,10 @@
 		itf->config.pktin.bit.drop_udp_err =
 			capa.config.pktin.bit.drop_udp_err;
 
+		itf->config.pktout.bit.ipv4_chksum_ena =
+			capa.config.pktout.bit.ipv4_chksum_ena;
+		itf->config.pktout.bit.udp_chksum_ena =
+			capa.config.pktout.bit.udp_chksum_ena;
 		itf->config.pktout.bit.ipv4_chksum =
 			capa.config.pktout.bit.ipv4_chksum;
 		itf->config.pktout.bit.udp_chksum =
@@ -565,10 +555,11 @@
 	} else { /* explicit disable */
 		itf->config.pktin.bit.ipv4_chksum = 0;
 		itf->config.pktin.bit.udp_chksum = 0;
+		itf->config.pktout.bit.ipv4_chksum_ena = 0;
+		itf->config.pktout.bit.udp_chksum_ena = 0;
 		itf->config.pktout.bit.ipv4_chksum = 0;
 		itf->config.pktout.bit.udp_chksum = 0;
 	}
->>>>>>> 68816201
 
 	if (odp_pktio_config(itf->pktio, &itf->config)) {
 		EXAMPLE_ERR("Error: Failed to set interface configuration %s\n",
@@ -832,6 +823,7 @@
 static int gen_recv_thread(void *arg)
 {
 	int thr;
+	thread_args_t *thr_args;
 	odp_packet_t pkts[MAX_RX_BURST], pkt;
 	odp_event_t events[MAX_RX_BURST];
 	int pkt_cnt, ev_cnt, i;
@@ -839,6 +831,7 @@
 
 	(void)arg;
 	thr = odp_thread_id();
+	thr_args = (thread_args_t *)arg;
 
 	printf("  [%02i] created mode: RECEIVE\n", thr);
 	odp_barrier_wait(&barrier);
