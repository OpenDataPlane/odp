/* Copyright (c) 2014-2018, Linaro Limited
 * All rights reserved.
 *
 * SPDX-License-Identifier:     BSD-3-Clause
 */

#include "config.h"

#include <odp_posix_extensions.h>
#include <odp/api/crypto.h>
#include <odp_internal.h>
#include <odp/api/spinlock.h>
#include <odp/api/sync.h>
#include <odp/api/debug.h>
#include <odp/api/align.h>
#include <odp/api/shared_memory.h>
#include <odp_debug_internal.h>
#include <odp/api/hints.h>
#include <odp/api/random.h>
#include <odp/api/plat/packet_inlines.h>
#include <odp_packet_internal.h>

#include <string.h>
#include <stdlib.h>

#include <openssl/rand.h>
#include <openssl/hmac.h>
#include <openssl/evp.h>

#define MAX_SESSIONS 32

/*
 * Cipher algorithm capabilities
 *
 * Keep sorted: first by key length, then by IV length
 */
static const odp_crypto_cipher_capability_t cipher_capa_null[] = {
{.key_len = 0, .iv_len = 0} };

static const odp_crypto_cipher_capability_t cipher_capa_trides_cbc[] = {
{.key_len = 24, .iv_len = 8} };

static const odp_crypto_cipher_capability_t cipher_capa_aes_cbc[] = {
{.key_len = 16, .iv_len = 16},
{.key_len = 24, .iv_len = 16},
{.key_len = 32, .iv_len = 16} };

static const odp_crypto_cipher_capability_t cipher_capa_aes_ctr[] = {
{.key_len = 16, .iv_len = 16},
{.key_len = 24, .iv_len = 16},
{.key_len = 32, .iv_len = 16} };

static const odp_crypto_cipher_capability_t cipher_capa_aes_gcm[] = {
{.key_len = 16, .iv_len = 12},
{.key_len = 24, .iv_len = 12},
{.key_len = 32, .iv_len = 12} };

/*
 * Authentication algorithm capabilities
 *
 * Keep sorted: first by digest length, then by key length
 */
static const odp_crypto_auth_capability_t auth_capa_null[] = {
{.digest_len = 0, .key_len = 0, .aad_len = {.min = 0, .max = 0, .inc = 0} } };

static const odp_crypto_auth_capability_t auth_capa_md5_hmac[] = {
{.digest_len = 12, .key_len = 16, .aad_len = {.min = 0, .max = 0, .inc = 0} },
{.digest_len = 16, .key_len = 16, .aad_len = {.min = 0, .max = 0, .inc = 0} } };

static const odp_crypto_auth_capability_t auth_capa_sha1_hmac[] = {
{.digest_len = 12, .key_len = 20, .aad_len = {.min = 0, .max = 0, .inc = 0} },
{.digest_len = 20, .key_len = 20, .aad_len = {.min = 0, .max = 0, .inc = 0} } };

static const odp_crypto_auth_capability_t auth_capa_sha256_hmac[] = {
{.digest_len = 16, .key_len = 32, .aad_len = {.min = 0, .max = 0, .inc = 0} },
{.digest_len = 32, .key_len = 32, .aad_len = {.min = 0, .max = 0, .inc = 0} } };

static const odp_crypto_auth_capability_t auth_capa_sha512_hmac[] = {
{.digest_len = 32, .key_len = 64, .aad_len = {.min = 0, .max = 0, .inc = 0} },
{.digest_len = 64, .key_len = 64, .aad_len = {.min = 0, .max = 0, .inc = 0} } };

static const odp_crypto_auth_capability_t auth_capa_aes_gcm[] = {
{.digest_len = 16, .key_len = 0, .aad_len = {.min = 8, .max = 12, .inc = 4} } };

static const odp_crypto_auth_capability_t auth_capa_aes_gmac[] = {
{.digest_len = 16, .key_len = 16, .aad_len = {.min = 0, .max = 0, .inc = 0},
	.iv_len = 12 } };

/** Forward declaration of session structure */
typedef struct odp_crypto_generic_session_t odp_crypto_generic_session_t;

/**
 * Algorithm handler function prototype
 */
typedef
odp_crypto_alg_err_t (*crypto_func_t)(odp_packet_t pkt,
				      const odp_crypto_packet_op_param_t *param,
				      odp_crypto_generic_session_t *session);

/**
 * Per crypto session data structure
 */
struct odp_crypto_generic_session_t {
	odp_crypto_generic_session_t *next;

	/* Session creation parameters */
	odp_crypto_session_param_t p;

	odp_bool_t do_cipher_first;

	struct {
		/* Copy of session IV data */
		uint8_t iv_data[EVP_MAX_IV_LENGTH];
		uint8_t key_data[EVP_MAX_KEY_LENGTH];

		const EVP_CIPHER *evp_cipher;
		crypto_func_t func;
	} cipher;

	struct {
		uint8_t  key[EVP_MAX_KEY_LENGTH];
		uint8_t  iv_data[EVP_MAX_IV_LENGTH];
		uint32_t key_length;
		uint32_t bytes;
		union {
			const EVP_MD *evp_md;
			const EVP_CIPHER *evp_cipher;
		};
		crypto_func_t func;
	} auth;
};

/** Forward declaration of session structure */
typedef struct odp_crypto_generic_session_t odp_crypto_generic_session_t;

/**
 * Algorithm handler function prototype
 */
typedef
odp_crypto_alg_err_t (*crypto_func_t)(odp_packet_t pkt,
				      const odp_crypto_packet_op_param_t *param,
				      odp_crypto_generic_session_t *session);
typedef void (*crypto_init_func_t)(odp_crypto_generic_session_t *session);

/**
 * Per crypto session data structure
 */
struct odp_crypto_generic_session_t {
	odp_crypto_generic_session_t *next;

	/* Session creation parameters */
	odp_crypto_session_param_t p;

	odp_bool_t do_cipher_first;

	struct {
		/* Copy of session IV data */
		uint8_t iv_data[EVP_MAX_IV_LENGTH];
		uint8_t key_data[EVP_MAX_KEY_LENGTH];

		const EVP_CIPHER *evp_cipher;
		crypto_func_t func;
		crypto_init_func_t init;
	} cipher;

	struct {
		uint8_t  key[EVP_MAX_KEY_LENGTH];
		uint32_t key_length;
		uint32_t bytes;
		union {
			const EVP_MD *evp_md;
			const EVP_CIPHER *evp_cipher;
		};
		crypto_func_t func;
		crypto_init_func_t init;
	} auth;

	unsigned idx;
};

typedef struct odp_crypto_global_s odp_crypto_global_t;

struct odp_crypto_global_s {
	odp_spinlock_t                lock;
	odp_crypto_generic_session_t *free;
	odp_crypto_generic_session_t  sessions[MAX_SESSIONS];

	/* These flags are cleared at alloc_session() */
	uint8_t ctx_valid[ODP_THREAD_COUNT_MAX][MAX_SESSIONS];

	odp_ticketlock_t              openssl_lock[0];
};

static odp_crypto_global_t *global;

typedef struct crypto_local_t {
	HMAC_CTX *hmac_ctx[MAX_SESSIONS];
	EVP_CIPHER_CTX *cipher_ctx[MAX_SESSIONS];
	EVP_CIPHER_CTX *mac_cipher_ctx[MAX_SESSIONS];
	uint8_t *ctx_valid;
} crypto_local_t;

static __thread crypto_local_t local;

typedef enum { KIND_HMAC, KIND_CIPHER, KIND_MAC_CIPHER } crypto_kind_t;

static inline void crypto_init(odp_crypto_generic_session_t *session)
{
	if (local.ctx_valid[session->idx])
		return;

	session->cipher.init(session);
	session->auth.init(session);

	local.ctx_valid[session->idx] = 1;
}

static
odp_crypto_generic_session_t *alloc_session(void)
{
	odp_crypto_generic_session_t *session = NULL;
	unsigned i;

	odp_spinlock_lock(&global->lock);
	session = global->free;
	if (session) {
		global->free = session->next;
		session->next = NULL;
	}
	odp_spinlock_unlock(&global->lock);

	session->idx = session - global->sessions;

	for (i = 0; i < ODP_THREAD_COUNT_MAX; i++)
		global->ctx_valid[i][session->idx] = 0;

	return session;
}

static
void free_session(odp_crypto_generic_session_t *session)
{
	odp_spinlock_lock(&global->lock);
	session->next = global->free;
	global->free = session;
	odp_spinlock_unlock(&global->lock);
}

static odp_crypto_alg_err_t
null_crypto_routine(odp_packet_t pkt ODP_UNUSED,
		    const odp_crypto_packet_op_param_t *param ODP_UNUSED,
		    odp_crypto_generic_session_t *session ODP_UNUSED)
{
	return ODP_CRYPTO_ALG_ERR_NONE;
}

static void
null_crypto_init_routine(odp_crypto_generic_session_t *session ODP_UNUSED)
{
	return;
}

/* Mimic new OpenSSL 1.1.y API */
#if OPENSSL_VERSION_NUMBER < 0x10100000L
static HMAC_CTX *HMAC_CTX_new(void)
{
	HMAC_CTX *ctx = malloc(sizeof(*ctx));

	HMAC_CTX_init(ctx);
	return ctx;
}

static void HMAC_CTX_free(HMAC_CTX *ctx)
{
	HMAC_CTX_cleanup(ctx);
	free(ctx);
}
#endif

static void
auth_init(odp_crypto_generic_session_t *session)
{
	HMAC_CTX *ctx = local.hmac_ctx[session->idx];

	HMAC_Init_ex(ctx,
		     session->auth.key,
		     session->auth.key_length,
		     session->auth.evp_md,
		     NULL);
}

static
void packet_hmac(odp_packet_t pkt,
		 const odp_crypto_packet_op_param_t *param,
		 odp_crypto_generic_session_t *session,
		 uint8_t *hash)
{
	HMAC_CTX *ctx = local.hmac_ctx[session->idx];
	uint32_t offset = param->auth_range.offset;
	uint32_t len   = param->auth_range.length;

	ODP_ASSERT(offset + len <= odp_packet_len(pkt));

	/* Reinitialize HMAC calculation without resetting the key */
	HMAC_Init_ex(ctx, NULL, 0, NULL, NULL);

	/* Hash it */
	while (len > 0) {
		uint32_t seglen = 0; /* GCC */
		void *mapaddr = odp_packet_offset(pkt, offset, &seglen, NULL);
		uint32_t maclen = len > seglen ? seglen : len;

		HMAC_Update(ctx, mapaddr, maclen);
		offset  += maclen;
		len     -= maclen;
	}

	HMAC_Final(ctx, hash, NULL);
}

static
odp_crypto_alg_err_t auth_gen(odp_packet_t pkt,
			      const odp_crypto_packet_op_param_t *param,
			      odp_crypto_generic_session_t *session)
{
	uint8_t  hash[EVP_MAX_MD_SIZE];

	/* Hash it */
	packet_hmac(pkt, param, session, hash);

	/* Copy to the output location */
	odp_packet_copy_from_mem(pkt,
				 param->hash_result_offset,
				 session->p.auth_digest_len,
				 hash);

	return ODP_CRYPTO_ALG_ERR_NONE;
}

static
odp_crypto_alg_err_t auth_check(odp_packet_t pkt,
				const odp_crypto_packet_op_param_t *param,
				odp_crypto_generic_session_t *session)
{
	uint32_t bytes = session->p.auth_digest_len;
	uint8_t  hash_in[EVP_MAX_MD_SIZE];
	uint8_t  hash_out[EVP_MAX_MD_SIZE];

	/* Copy current value out and clear it before authentication */
	odp_packet_copy_to_mem(pkt, param->hash_result_offset,
			       bytes, hash_in);

	_odp_packet_set_data(pkt, param->hash_result_offset,
			     0, bytes);

	/* Hash it */
	packet_hmac(pkt, param, session, hash_out);

	/* Verify match */
	if (0 != memcmp(hash_in, hash_out, bytes))
		return ODP_CRYPTO_ALG_ERR_ICV_CHECK;

	/* Matched */
	return ODP_CRYPTO_ALG_ERR_NONE;
}

static
int internal_aad(EVP_CIPHER_CTX *ctx,
		 odp_packet_t pkt,
		 const odp_crypto_packet_op_param_t *param)
{
	uint32_t offset = param->auth_range.offset;
	uint32_t len   = param->auth_range.length;
	int dummy_len;
	int ret;

	ODP_ASSERT(offset + len <= odp_packet_len(pkt));

	while (len > 0) {
		uint32_t seglen = 0; /* GCC */
		void *mapaddr = odp_packet_offset(pkt, offset, &seglen, NULL);
		uint32_t maclen = len > seglen ? seglen : len;

		EVP_EncryptUpdate(ctx, NULL, &dummy_len, mapaddr, maclen);
		offset  += maclen;
		len     -= maclen;
	}

	ret = EVP_EncryptFinal_ex(ctx, NULL, &dummy_len);

	return ret;
}

static
int internal_encrypt(EVP_CIPHER_CTX *ctx,
		     odp_packet_t pkt,
		     const odp_crypto_packet_op_param_t *param)
{
	unsigned in_pos = param->cipher_range.offset;
	unsigned out_pos = param->cipher_range.offset;
	unsigned in_len = param->cipher_range.length;
	uint8_t block[2 * EVP_MAX_BLOCK_LENGTH];
	unsigned block_len = EVP_CIPHER_block_size(EVP_CIPHER_CTX_cipher(ctx));
	int cipher_len;
	int ret;

	ODP_ASSERT(in_pos + in_len <= odp_packet_len(pkt));

	while (in_len > 0) {
		uint32_t seglen = 0; /* GCC */
		uint8_t *insegaddr = odp_packet_offset(pkt, in_pos,
						       &seglen, NULL);
		unsigned inseglen = in_len < seglen ? in_len : seglen;

		/* There should be at least 1 additional block in out buffer */
		if (inseglen > block_len) {
			unsigned part = inseglen - block_len;

			EVP_EncryptUpdate(ctx, insegaddr, &cipher_len,
					  insegaddr, part);
			in_pos += part;
			in_len -= part;
			insegaddr += part;
			inseglen -= part;

			out_pos += cipher_len;
		}

		/* Use temporal storage */
		if (inseglen > 0) {
			unsigned part = inseglen;

			EVP_EncryptUpdate(ctx, block, &cipher_len,
					  insegaddr, part);
			in_pos += part;
			in_len -= part;
			insegaddr += part;
			inseglen -= part;

			odp_packet_copy_from_mem(pkt, out_pos,
						 cipher_len, block);
			out_pos += cipher_len;
		}
	}

	ret = EVP_EncryptFinal_ex(ctx, block, &cipher_len);
	odp_packet_copy_from_mem(pkt, out_pos, cipher_len, block);

	return ret;
}

static
int internal_decrypt(EVP_CIPHER_CTX *ctx,
		     odp_packet_t pkt,
		     const odp_crypto_packet_op_param_t *param)
{
	unsigned in_pos = param->cipher_range.offset;
	unsigned out_pos = param->cipher_range.offset;
	unsigned in_len = param->cipher_range.length;
	uint8_t block[2 * EVP_MAX_BLOCK_LENGTH];
	unsigned block_len = EVP_CIPHER_block_size(EVP_CIPHER_CTX_cipher(ctx));
	int cipher_len;
	int ret;

	ODP_ASSERT(in_pos + in_len <= odp_packet_len(pkt));

	while (in_len > 0) {
		uint32_t seglen = 0; /* GCC */
		uint8_t *insegaddr = odp_packet_offset(pkt, in_pos,
						       &seglen, NULL);
		unsigned inseglen = in_len < seglen ? in_len : seglen;

		/* There should be at least 1 additional block in out buffer */
		if (inseglen > block_len) {
			unsigned part = inseglen - block_len;

			EVP_DecryptUpdate(ctx, insegaddr, &cipher_len,
					  insegaddr, part);
			in_pos += part;
			in_len -= part;
			insegaddr += part;
			inseglen -= part;

			out_pos += cipher_len;
		}

		/* Use temporal storage */
		if (inseglen > 0) {
			unsigned part = inseglen;

			EVP_DecryptUpdate(ctx, block, &cipher_len,
					  insegaddr, part);
			in_pos += part;
			in_len -= part;
			insegaddr += part;
			inseglen -= part;

			odp_packet_copy_from_mem(pkt, out_pos,
						 cipher_len, block);
			out_pos += cipher_len;
		}
	}

	ret = EVP_DecryptFinal_ex(ctx, block, &cipher_len);
	odp_packet_copy_from_mem(pkt, out_pos, cipher_len, block);

	return ret;
}

static void
cipher_encrypt_init(odp_crypto_generic_session_t *session)
{
	EVP_CIPHER_CTX *ctx = local.cipher_ctx[session->idx];

	EVP_EncryptInit_ex(ctx, session->cipher.evp_cipher, NULL,
			   session->cipher.key_data, NULL);
	EVP_CIPHER_CTX_set_padding(ctx, 0);
}

static
odp_crypto_alg_err_t cipher_encrypt(odp_packet_t pkt,
				    const odp_crypto_packet_op_param_t *param,
				    odp_crypto_generic_session_t *session)
{
	EVP_CIPHER_CTX *ctx = local.cipher_ctx[session->idx];
	void *iv_ptr;
	int ret;

	if (param->cipher_iv_ptr)
		iv_ptr = param->cipher_iv_ptr;
	else if (session->p.cipher_iv.data)
		iv_ptr = session->cipher.iv_data;
	else
		return ODP_CRYPTO_ALG_ERR_IV_INVALID;

	EVP_EncryptInit_ex(ctx, NULL, NULL, NULL, iv_ptr);

	ret = internal_encrypt(ctx, pkt, param);

	return ret <= 0 ? ODP_CRYPTO_ALG_ERR_DATA_SIZE :
			  ODP_CRYPTO_ALG_ERR_NONE;
}

static void
cipher_decrypt_init(odp_crypto_generic_session_t *session)
{
	EVP_CIPHER_CTX *ctx = local.cipher_ctx[session->idx];

	EVP_DecryptInit_ex(ctx, session->cipher.evp_cipher, NULL,
			   session->cipher.key_data, NULL);
	EVP_CIPHER_CTX_set_padding(ctx, 0);
}

static
odp_crypto_alg_err_t cipher_decrypt(odp_packet_t pkt,
				    const odp_crypto_packet_op_param_t *param,
				    odp_crypto_generic_session_t *session)
{
	EVP_CIPHER_CTX *ctx = local.cipher_ctx[session->idx];
	void *iv_ptr;
	int ret;

	if (param->cipher_iv_ptr)
		iv_ptr = param->cipher_iv_ptr;
	else if (session->p.cipher_iv.data)
		iv_ptr = session->cipher.iv_data;
	else
		return ODP_CRYPTO_ALG_ERR_IV_INVALID;

	EVP_DecryptInit_ex(ctx, NULL, NULL, NULL, iv_ptr);

	ret = internal_decrypt(ctx, pkt, param);

	return ret <= 0 ? ODP_CRYPTO_ALG_ERR_DATA_SIZE :
			  ODP_CRYPTO_ALG_ERR_NONE;
}

static int process_cipher_param(odp_crypto_generic_session_t *session,
				const EVP_CIPHER *cipher)
{
	/* Verify Key len is valid */
	if ((uint32_t)EVP_CIPHER_key_length(cipher) !=
	    session->p.cipher_key.length)
		return -1;

	/* Verify IV len is correct */
	if (!((0 == session->p.cipher_iv.length) ||
	      ((uint32_t)EVP_CIPHER_iv_length(cipher) ==
	       session->p.cipher_iv.length)))
		return -1;

	session->cipher.evp_cipher = cipher;

	memcpy(session->cipher.key_data, session->p.cipher_key.data,
	       session->p.cipher_key.length);

	/* Set function */
	if (ODP_CRYPTO_OP_ENCODE == session->p.op) {
		session->cipher.func = cipher_encrypt;
		session->cipher.init = cipher_encrypt_init;
	} else {
		session->cipher.func = cipher_decrypt;
		session->cipher.init = cipher_decrypt_init;
	}

	return 0;
}

static void
aes_gcm_encrypt_init(odp_crypto_generic_session_t *session)
{
	EVP_CIPHER_CTX *ctx = local.cipher_ctx[session->idx];

	EVP_EncryptInit_ex(ctx, session->cipher.evp_cipher, NULL,
			   session->cipher.key_data, NULL);
	EVP_CIPHER_CTX_ctrl(ctx, EVP_CTRL_GCM_SET_IVLEN,
			    session->p.iv.length, NULL);
	EVP_CIPHER_CTX_set_padding(ctx, 0);
}

static
odp_crypto_alg_err_t aes_gcm_encrypt(odp_packet_t pkt,
				     const odp_crypto_packet_op_param_t *param,
				     odp_crypto_generic_session_t *session)
{
	EVP_CIPHER_CTX *ctx = local.cipher_ctx[session->idx];
	const uint8_t *aad_head = param->aad_ptr;
	uint32_t aad_len = session->p.auth_aad_len;
	void *iv_ptr;
	int dummy_len = 0;
	uint8_t block[EVP_MAX_MD_SIZE];
	int ret;

	if (param->cipher_iv_ptr)
		iv_ptr = param->cipher_iv_ptr;
	else if (session->p.cipher_iv.data)
		iv_ptr = session->cipher.iv_data;
	else
		return ODP_CRYPTO_ALG_ERR_IV_INVALID;

<<<<<<< HEAD
	/* Encrypt it */
	ctx = EVP_CIPHER_CTX_new();
	EVP_EncryptInit_ex(ctx, session->cipher.evp_cipher, NULL,
			   session->cipher.key_data, NULL);
	EVP_CIPHER_CTX_ctrl(ctx, EVP_CTRL_GCM_SET_IVLEN,
			    session->p.cipher_iv.length, NULL);
=======
>>>>>>> c3c110cb
	EVP_EncryptInit_ex(ctx, NULL, NULL, NULL, iv_ptr);

	/* Authenticate header data (if any) without encrypting them */
	if (aad_len > 0)
		EVP_EncryptUpdate(ctx, NULL, &dummy_len,
				  aad_head, aad_len);

	ret = internal_encrypt(ctx, pkt, param);

	EVP_CIPHER_CTX_ctrl(ctx, EVP_CTRL_GCM_GET_TAG,
			    session->p.auth_digest_len, block);
	odp_packet_copy_from_mem(pkt, param->hash_result_offset,
				 session->p.auth_digest_len, block);

	return ret <= 0 ? ODP_CRYPTO_ALG_ERR_DATA_SIZE :
			  ODP_CRYPTO_ALG_ERR_NONE;
}

static void
aes_gcm_decrypt_init(odp_crypto_generic_session_t *session)
{
	EVP_CIPHER_CTX *ctx = local.cipher_ctx[session->idx];

	EVP_DecryptInit_ex(ctx, session->cipher.evp_cipher, NULL,
			   session->cipher.key_data, NULL);
	EVP_CIPHER_CTX_ctrl(ctx, EVP_CTRL_GCM_SET_IVLEN,
			    session->p.iv.length, NULL);
	EVP_CIPHER_CTX_set_padding(ctx, 0);
}

static
odp_crypto_alg_err_t aes_gcm_decrypt(odp_packet_t pkt,
				     const odp_crypto_packet_op_param_t *param,
				     odp_crypto_generic_session_t *session)
{
	EVP_CIPHER_CTX *ctx = local.cipher_ctx[session->idx];
	const uint8_t *aad_head = param->aad_ptr;
	uint32_t aad_len = session->p.auth_aad_len;
	int dummy_len = 0;
	void *iv_ptr;
	uint8_t block[EVP_MAX_MD_SIZE];
	int ret;

	if (param->cipher_iv_ptr)
		iv_ptr = param->cipher_iv_ptr;
	else if (session->p.cipher_iv.data)
		iv_ptr = session->cipher.iv_data;
	else
		return ODP_CRYPTO_ALG_ERR_IV_INVALID;

<<<<<<< HEAD
	/* Decrypt it */
	ctx = EVP_CIPHER_CTX_new();
	EVP_DecryptInit_ex(ctx, session->cipher.evp_cipher, NULL,
			   session->cipher.key_data, NULL);
	EVP_CIPHER_CTX_ctrl(ctx, EVP_CTRL_GCM_SET_IVLEN,
			    session->p.cipher_iv.length, NULL);
=======
>>>>>>> c3c110cb
	EVP_DecryptInit_ex(ctx, NULL, NULL, NULL, iv_ptr);

	odp_packet_copy_to_mem(pkt, param->hash_result_offset,
			       session->p.auth_digest_len, block);
	EVP_CIPHER_CTX_ctrl(ctx, EVP_CTRL_GCM_SET_TAG,
			    session->p.auth_digest_len, block);

	/* Authenticate header data (if any) without encrypting them */
	if (aad_len > 0)
		EVP_DecryptUpdate(ctx, NULL, &dummy_len,
				  aad_head, aad_len);

	ret = internal_decrypt(ctx, pkt, param);

	return ret <= 0 ? ODP_CRYPTO_ALG_ERR_ICV_CHECK :
			  ODP_CRYPTO_ALG_ERR_NONE;
}

static int process_aes_gcm_param(odp_crypto_generic_session_t *session,
				 const EVP_CIPHER *cipher)
{
	/* Verify Key len is valid */
	if ((uint32_t)EVP_CIPHER_key_length(cipher) !=
	    session->p.cipher_key.length)
		return -1;

	memcpy(session->cipher.key_data, session->p.cipher_key.data,
	       session->p.cipher_key.length);

	session->cipher.evp_cipher = cipher;

	/* Set function */
	if (ODP_CRYPTO_OP_ENCODE == session->p.op) {
		session->cipher.func = aes_gcm_encrypt;
		session->cipher.init = aes_gcm_encrypt_init;
	} else {
		session->cipher.func = aes_gcm_decrypt;
		session->cipher.init = aes_gcm_decrypt_init;
	}

	return 0;
}

static void
aes_gmac_gen_init(odp_crypto_generic_session_t *session)
{
	EVP_CIPHER_CTX *ctx = local.mac_cipher_ctx[session->idx];

	EVP_EncryptInit_ex(ctx, session->auth.evp_cipher, NULL,
			   session->auth.key, NULL);
	EVP_CIPHER_CTX_ctrl(ctx, EVP_CTRL_GCM_SET_IVLEN,
			    session->p.iv.length, NULL);
	EVP_CIPHER_CTX_set_padding(ctx, 0);
}

static
odp_crypto_alg_err_t aes_gmac_gen(odp_packet_t pkt,
				  const odp_crypto_packet_op_param_t *param,
				  odp_crypto_generic_session_t *session)
{
	EVP_CIPHER_CTX *ctx = local.mac_cipher_ctx[session->idx];
	void *iv_ptr;
	uint8_t block[EVP_MAX_MD_SIZE];
	int ret;

	if (param->auth_iv_ptr)
		iv_ptr = param->auth_iv_ptr;
	else if (session->p.auth_iv.data)
		iv_ptr = session->auth.iv_data;
	else
		return ODP_CRYPTO_ALG_ERR_IV_INVALID;

<<<<<<< HEAD
	/* Encrypt it */
	ctx = EVP_CIPHER_CTX_new();
	EVP_EncryptInit_ex(ctx, session->auth.evp_cipher, NULL,
			   session->auth.key, NULL);
	EVP_CIPHER_CTX_ctrl(ctx, EVP_CTRL_GCM_SET_IVLEN,
			    session->p.cipher_iv.length, NULL);
=======
>>>>>>> c3c110cb
	EVP_EncryptInit_ex(ctx, NULL, NULL, NULL, iv_ptr);

	ret = internal_aad(ctx, pkt, param);

	EVP_CIPHER_CTX_ctrl(ctx, EVP_CTRL_GCM_GET_TAG,
			    session->p.auth_digest_len, block);
	odp_packet_copy_from_mem(pkt, param->hash_result_offset,
				 session->p.auth_digest_len, block);

	return ret <= 0 ? ODP_CRYPTO_ALG_ERR_DATA_SIZE :
			  ODP_CRYPTO_ALG_ERR_NONE;
}

static void
aes_gmac_check_init(odp_crypto_generic_session_t *session)
{
	EVP_CIPHER_CTX *ctx = local.mac_cipher_ctx[session->idx];

	EVP_DecryptInit_ex(ctx, session->auth.evp_cipher, NULL,
			   session->auth.key, NULL);
	EVP_CIPHER_CTX_ctrl(ctx, EVP_CTRL_GCM_SET_IVLEN,
			    session->p.iv.length, NULL);
	EVP_CIPHER_CTX_set_padding(ctx, 0);
}

static
odp_crypto_alg_err_t aes_gmac_check(odp_packet_t pkt,
				    const odp_crypto_packet_op_param_t *param,
				    odp_crypto_generic_session_t *session)
{
	EVP_CIPHER_CTX *ctx = local.mac_cipher_ctx[session->idx];
	void *iv_ptr;
	uint8_t block[EVP_MAX_MD_SIZE];
	int ret;

	if (param->auth_iv_ptr)
		iv_ptr = param->auth_iv_ptr;
	else if (session->p.auth_iv.data)
		iv_ptr = session->auth.iv_data;
	else
		return ODP_CRYPTO_ALG_ERR_IV_INVALID;

<<<<<<< HEAD
	/* Decrypt it */
	ctx = EVP_CIPHER_CTX_new();
	EVP_DecryptInit_ex(ctx, session->auth.evp_cipher, NULL,
			   session->auth.key, NULL);
	EVP_CIPHER_CTX_ctrl(ctx, EVP_CTRL_GCM_SET_IVLEN,
			    session->p.cipher_iv.length, NULL);
=======
>>>>>>> c3c110cb
	EVP_DecryptInit_ex(ctx, NULL, NULL, NULL, iv_ptr);

	odp_packet_copy_to_mem(pkt, param->hash_result_offset,
			       session->p.auth_digest_len, block);
	EVP_CIPHER_CTX_ctrl(ctx, EVP_CTRL_GCM_SET_TAG,
			    session->p.auth_digest_len, block);
	_odp_packet_set_data(pkt, param->hash_result_offset,
			     0, session->p.auth_digest_len);

	ret = internal_aad(ctx, pkt, param);

	return ret <= 0 ? ODP_CRYPTO_ALG_ERR_ICV_CHECK :
			  ODP_CRYPTO_ALG_ERR_NONE;
}

static int process_aes_gmac_param(odp_crypto_generic_session_t *session,
				  const EVP_CIPHER *cipher)
{
	/* Verify Key len is valid */
	if ((uint32_t)EVP_CIPHER_key_length(cipher) !=
	    session->p.auth_key.length)
		return -1;

	memcpy(session->auth.key, session->p.auth_key.data,
	       session->p.auth_key.length);

	session->auth.evp_cipher = cipher;

	/* Set function */
	if (ODP_CRYPTO_OP_ENCODE == session->p.op) {
		session->auth.func = aes_gmac_gen;
		session->auth.init = aes_gmac_gen_init;
	} else {
		session->auth.func = aes_gmac_check;
		session->auth.init = aes_gmac_check_init;
	}

	return 0;
}

static int process_auth_param(odp_crypto_generic_session_t *session,
			      uint32_t key_length,
			      const EVP_MD *evp_md)
{
	/* Set function */
	if (ODP_CRYPTO_OP_ENCODE == session->p.op)
		session->auth.func = auth_gen;
	else
		session->auth.func = auth_check;
	session->auth.init = auth_init;

	session->auth.evp_md = evp_md;

	/* Number of valid bytes */
	if (session->p.auth_digest_len < (unsigned)EVP_MD_size(evp_md) / 2)
		return -1;

	/* Convert keys */
	session->auth.key_length = key_length;
	memcpy(session->auth.key, session->p.auth_key.data,
	       session->auth.key_length);

	return 0;
}

int odp_crypto_capability(odp_crypto_capability_t *capa)
{
	if (NULL == capa)
		return -1;

	/* Initialize crypto capability structure */
	memset(capa, 0, sizeof(odp_crypto_capability_t));

	capa->sync_mode = ODP_SUPPORT_PREFERRED;
	capa->async_mode = ODP_SUPPORT_YES;

	capa->ciphers.bit.null       = 1;
	capa->ciphers.bit.trides_cbc = 1;
	capa->ciphers.bit.aes_cbc    = 1;
	capa->ciphers.bit.aes_ctr    = 1;
	capa->ciphers.bit.aes_gcm    = 1;

	capa->auths.bit.null         = 1;
	capa->auths.bit.md5_hmac     = 1;
	capa->auths.bit.sha1_hmac    = 1;
	capa->auths.bit.sha256_hmac  = 1;
	capa->auths.bit.sha512_hmac  = 1;
	capa->auths.bit.aes_gcm      = 1;
	capa->auths.bit.aes_gmac     = 1;

#if ODP_DEPRECATED_API
	capa->ciphers.bit.aes128_cbc = 1;
	capa->ciphers.bit.aes128_gcm = 1;
	capa->auths.bit.md5_96       = 1;
	capa->auths.bit.sha256_128   = 1;
	capa->auths.bit.aes128_gcm   = 1;
#endif

	capa->max_sessions = MAX_SESSIONS;

	return 0;
}

int odp_crypto_cipher_capability(odp_cipher_alg_t cipher,
				 odp_crypto_cipher_capability_t dst[],
				 int num_copy)
{
	const odp_crypto_cipher_capability_t *src;
	int num;
	int size = sizeof(odp_crypto_cipher_capability_t);

	switch (cipher) {
	case ODP_CIPHER_ALG_NULL:
		src = cipher_capa_null;
		num = sizeof(cipher_capa_null) / size;
		break;
	case ODP_CIPHER_ALG_3DES_CBC:
		src = cipher_capa_trides_cbc;
		num = sizeof(cipher_capa_trides_cbc) / size;
		break;
	case ODP_CIPHER_ALG_AES_CBC:
		src = cipher_capa_aes_cbc;
		num = sizeof(cipher_capa_aes_cbc) / size;
		break;
	case ODP_CIPHER_ALG_AES_CTR:
		src = cipher_capa_aes_ctr;
		num = sizeof(cipher_capa_aes_ctr) / size;
		break;
	case ODP_CIPHER_ALG_AES_GCM:
		src = cipher_capa_aes_gcm;
		num = sizeof(cipher_capa_aes_gcm) / size;
		break;
	default:
		return -1;
	}

	if (num < num_copy)
		num_copy = num;

	memcpy(dst, src, num_copy * size);

	return num;
}

int odp_crypto_auth_capability(odp_auth_alg_t auth,
			       odp_crypto_auth_capability_t dst[], int num_copy)
{
	const odp_crypto_auth_capability_t *src;
	int num;
	int size = sizeof(odp_crypto_auth_capability_t);

	switch (auth) {
	case ODP_AUTH_ALG_NULL:
		src = auth_capa_null;
		num = sizeof(auth_capa_null) / size;
		break;
	case ODP_AUTH_ALG_MD5_HMAC:
		src = auth_capa_md5_hmac;
		num = sizeof(auth_capa_md5_hmac) / size;
		break;
	case ODP_AUTH_ALG_SHA1_HMAC:
		src = auth_capa_sha1_hmac;
		num = sizeof(auth_capa_sha1_hmac) / size;
		break;
	case ODP_AUTH_ALG_SHA256_HMAC:
		src = auth_capa_sha256_hmac;
		num = sizeof(auth_capa_sha256_hmac) / size;
		break;
	case ODP_AUTH_ALG_SHA512_HMAC:
		src = auth_capa_sha512_hmac;
		num = sizeof(auth_capa_sha512_hmac) / size;
		break;
	case ODP_AUTH_ALG_AES_GCM:
		src = auth_capa_aes_gcm;
		num = sizeof(auth_capa_aes_gcm) / size;
		break;
	case ODP_AUTH_ALG_AES_GMAC:
		src = auth_capa_aes_gmac;
		num = sizeof(auth_capa_aes_gmac) / size;
		break;
	default:
		return -1;
	}

	if (num < num_copy)
		num_copy = num;

	memcpy(dst, src, num_copy * size);

	return num;
}

int
odp_crypto_session_create(odp_crypto_session_param_t *param,
			  odp_crypto_session_t *session_out,
			  odp_crypto_ses_create_err_t *status)
{
	int rc;
	odp_crypto_generic_session_t *session;
	int aes_gcm = 0;

	/* Allocate memory for this session */
	session = alloc_session();
	if (NULL == session) {
		*status = ODP_CRYPTO_SES_CREATE_ERR_ENOMEM;
		goto err;
	}

	/* Copy parameters */
	session->p = *param;

<<<<<<< HEAD
	if (session->p.cipher_iv.length > EVP_MAX_IV_LENGTH) {
=======
	if (session->p.iv.length > EVP_MAX_IV_LENGTH) {
>>>>>>> c3c110cb
		ODP_DBG("Maximum IV length exceeded\n");
		*status = ODP_CRYPTO_SES_CREATE_ERR_INV_CIPHER;
		goto err;
	}

	if (session->p.auth_iv.length > EVP_MAX_IV_LENGTH) {
		ODP_DBG("Maximum auth IV length exceeded\n");
		*status = ODP_CRYPTO_SES_CREATE_ERR_INV_CIPHER;
		goto err;
	}

	/* Copy IV data */
	if (session->p.cipher_iv.data)
		memcpy(session->cipher.iv_data, session->p.cipher_iv.data,
		       session->p.cipher_iv.length);

	if (session->p.auth_iv.data)
		memcpy(session->auth.iv_data, session->p.auth_iv.data,
		       session->p.auth_iv.length);

	/* Derive order */
	if (ODP_CRYPTO_OP_ENCODE == param->op)
		session->do_cipher_first =  param->auth_cipher_text;
	else
		session->do_cipher_first = !param->auth_cipher_text;

	/* Process based on cipher */
	switch (param->cipher_alg) {
	case ODP_CIPHER_ALG_NULL:
		session->cipher.func = null_crypto_routine;
		session->cipher.init = null_crypto_init_routine;
		rc = 0;
		break;
	case ODP_CIPHER_ALG_3DES_CBC:
		rc = process_cipher_param(session, EVP_des_ede3_cbc());
		break;
#if ODP_DEPRECATED_API
	case ODP_CIPHER_ALG_AES128_CBC:
		if (param->cipher_key.length == 16)
			rc = process_cipher_param(session, EVP_aes_128_cbc());
		else
			rc = -1;
		break;
#endif
	case ODP_CIPHER_ALG_AES_CBC:
		if (param->cipher_key.length == 16)
			rc = process_cipher_param(session, EVP_aes_128_cbc());
		else if (param->cipher_key.length == 24)
			rc = process_cipher_param(session, EVP_aes_192_cbc());
		else if (param->cipher_key.length == 32)
			rc = process_cipher_param(session, EVP_aes_256_cbc());
		else
			rc = -1;
		break;
	case ODP_CIPHER_ALG_AES_CTR:
		if (param->cipher_key.length == 16)
			rc = process_cipher_param(session, EVP_aes_128_ctr());
		else if (param->cipher_key.length == 24)
			rc = process_cipher_param(session, EVP_aes_192_ctr());
		else if (param->cipher_key.length == 32)
			rc = process_cipher_param(session, EVP_aes_256_ctr());
		else
			rc = -1;
		break;
#if ODP_DEPRECATED_API
	case ODP_CIPHER_ALG_AES128_GCM:
		/* AES-GCM requires to do both auth and
		 * cipher at the same time */
		if (param->auth_alg != ODP_AUTH_ALG_AES128_GCM)
			rc = -1;
		else if (param->cipher_key.length == 16)
			rc = process_aes_gcm_param(session, EVP_aes_128_gcm());
		else
			rc = -1;
		break;
#endif
	case ODP_CIPHER_ALG_AES_GCM:
		/* AES-GCM requires to do both auth and
		 * cipher at the same time */
		if (param->auth_alg != ODP_AUTH_ALG_AES_GCM)
			rc = -1;
		else if (param->cipher_key.length == 16)
			rc = process_aes_gcm_param(session, EVP_aes_128_gcm());
		else if (param->cipher_key.length == 24)
			rc = process_aes_gcm_param(session, EVP_aes_192_gcm());
		else if (param->cipher_key.length == 32)
			rc = process_aes_gcm_param(session, EVP_aes_256_gcm());
		else
			rc = -1;
		break;
	default:
		rc = -1;
	}

	/* Check result */
	if (rc) {
		*status = ODP_CRYPTO_SES_CREATE_ERR_INV_CIPHER;
		goto err;
	}

	aes_gcm = 0;

	/* Process based on auth */
	switch (param->auth_alg) {
	case ODP_AUTH_ALG_NULL:
		session->auth.func = null_crypto_routine;
		session->auth.init = null_crypto_init_routine;
		rc = 0;
		break;
#if ODP_DEPRECATED_API
	case ODP_AUTH_ALG_MD5_96:
		/* Fixed digest tag length with deprecated algo */
		session->p.auth_digest_len = 96 / 8;
#endif
		/* Fallthrough */
	case ODP_AUTH_ALG_MD5_HMAC:
		rc = process_auth_param(session, 16, EVP_md5());
		break;
	case ODP_AUTH_ALG_SHA1_HMAC:
		rc = process_auth_param(session, 20, EVP_sha1());
		break;
#if ODP_DEPRECATED_API
	case ODP_AUTH_ALG_SHA256_128:
		/* Fixed digest tag length with deprecated algo */
		session->p.auth_digest_len = 128 / 8;
#endif
		/* Fallthrough */
	case ODP_AUTH_ALG_SHA256_HMAC:
		rc = process_auth_param(session, 32, EVP_sha256());
		break;
	case ODP_AUTH_ALG_SHA512_HMAC:
		rc = process_auth_param(session, 64, EVP_sha512());
		break;
#if ODP_DEPRECATED_API
	case ODP_AUTH_ALG_AES128_GCM:
		if (param->cipher_alg == ODP_CIPHER_ALG_AES128_GCM)
			aes_gcm = 1;
		/* Fixed digest tag length with deprecated algo */
		session->p.auth_digest_len = 16;
#endif
		/* Fallthrough */
	case ODP_AUTH_ALG_AES_GCM:
		/* AES-GCM requires to do both auth and
		 * cipher at the same time */
		if (param->cipher_alg == ODP_CIPHER_ALG_AES_GCM || aes_gcm) {
			session->auth.func = null_crypto_routine;
			session->auth.init = null_crypto_init_routine;
			rc = 0;
		} else {
			rc = -1;
		}
		break;
	case ODP_AUTH_ALG_AES_GMAC:
		if (param->auth_key.length == 16)
			rc = process_aes_gmac_param(session, EVP_aes_128_gcm());
		else if (param->auth_key.length == 24)
			rc = process_aes_gmac_param(session, EVP_aes_192_gcm());
		else if (param->auth_key.length == 32)
			rc = process_aes_gmac_param(session, EVP_aes_256_gcm());
		else
			rc = -1;
		break;
	default:
		rc = -1;
	}

	/* Check result */
	if (rc) {
		*status = ODP_CRYPTO_SES_CREATE_ERR_INV_AUTH;
		goto err;
	}

	/* We're happy */
	*session_out = (intptr_t)session;
	*status = ODP_CRYPTO_SES_CREATE_ERR_NONE;
	return 0;

err:
	/* error status should be set at this moment */
	if (session != NULL)
		free_session(session);
	*session_out = ODP_CRYPTO_SESSION_INVALID;
	return -1;
}

int odp_crypto_session_destroy(odp_crypto_session_t session)
{
	odp_crypto_generic_session_t *generic;

	generic = (odp_crypto_generic_session_t *)(intptr_t)session;
	memset(generic, 0, sizeof(*generic));
	free_session(generic);
	return 0;
}

/*
 * Shim function around packet operation, can be used by other implementations.
 */
int
odp_crypto_operation(odp_crypto_op_param_t *param,
		     odp_bool_t *posted,
		     odp_crypto_op_result_t *result)
{
	odp_crypto_packet_op_param_t packet_param;
	odp_packet_t out_pkt = param->out_pkt;
	odp_crypto_packet_result_t packet_result;
	odp_crypto_op_result_t local_result;
	int rc;

	packet_param.session = param->session;
	packet_param.cipher_iv_ptr = param->cipher_iv_ptr;
	packet_param.auth_iv_ptr = param->auth_iv_ptr;
	packet_param.hash_result_offset = param->hash_result_offset;
	packet_param.aad_ptr = param->aad_ptr;
	packet_param.cipher_range = param->cipher_range;
	packet_param.auth_range = param->auth_range;

	rc = odp_crypto_op(&param->pkt, &out_pkt, &packet_param, 1);
	if (rc < 0)
		return rc;

	rc = odp_crypto_result(&packet_result, out_pkt);
	if (rc < 0)
		return rc;

	/* Indicate to caller operation was sync */
	*posted = 0;

	packet_subtype_set(out_pkt, ODP_EVENT_PACKET_BASIC);

	/* Fill in result */
	local_result.ctx = param->ctx;
	local_result.pkt = out_pkt;
	local_result.cipher_status = packet_result.cipher_status;
	local_result.auth_status = packet_result.auth_status;
	local_result.ok = packet_result.ok;

	/*
	 * Be bug-to-bug compatible. Return output packet also through params.
	 */
	param->out_pkt = out_pkt;

	*result = local_result;

	return 0;
}

static void ODP_UNUSED openssl_thread_id(CRYPTO_THREADID ODP_UNUSED *id)
{
	CRYPTO_THREADID_set_numeric(id, odp_thread_id());
}

static void ODP_UNUSED openssl_lock(int mode, int n,
				    const char *file ODP_UNUSED,
				    int line ODP_UNUSED)
{
	if (mode & CRYPTO_LOCK)
		odp_ticketlock_lock(&global->openssl_lock[n]);
	else
		odp_ticketlock_unlock(&global->openssl_lock[n]);
}

int
odp_crypto_init_global(void)
{
	size_t mem_size;
	odp_shm_t shm;
	int idx;
	int nlocks = CRYPTO_num_locks();

	/* Calculate the memory size we need */
	mem_size  = sizeof(odp_crypto_global_t);
	mem_size += nlocks * sizeof(odp_ticketlock_t);

	/* Allocate our globally shared memory */
	shm = odp_shm_reserve("crypto_pool", mem_size,
			      ODP_CACHE_LINE_SIZE, 0);

	global = odp_shm_addr(shm);

	/* Clear it out */
	memset(global, 0, mem_size);

	/* Initialize free list and lock */
	for (idx = 0; idx < MAX_SESSIONS; idx++) {
		global->sessions[idx].next = global->free;
		global->free = &global->sessions[idx];
	}
	odp_spinlock_init(&global->lock);

	if (nlocks > 0) {
		for (idx = 0; idx < nlocks; idx++)
			odp_ticketlock_init(&global->openssl_lock[idx]);

		CRYPTO_THREADID_set_callback(openssl_thread_id);
		CRYPTO_set_locking_callback(openssl_lock);
	}

	return 0;
}

int odp_crypto_term_global(void)
{
	int rc = 0;
	int ret;
	int count = 0;
	odp_crypto_generic_session_t *session;

	for (session = global->free; session != NULL; session = session->next)
		count++;
	if (count != MAX_SESSIONS) {
		ODP_ERR("crypto sessions still active\n");
		rc = -1;
	}

	CRYPTO_set_locking_callback(NULL);
	CRYPTO_set_id_callback(NULL);

	ret = odp_shm_free(odp_shm_lookup("crypto_pool"));
	if (ret < 0) {
		ODP_ERR("shm free failed for crypto_pool\n");
		rc = -1;
	}

	return rc;
}

int _odp_crypto_init_local(void)
{
	unsigned i;
	int id;

	memset(&local, 0, sizeof(local));

	for (i = 0; i < MAX_SESSIONS; i++) {
		local.hmac_ctx[i] = HMAC_CTX_new();
		local.cipher_ctx[i] = EVP_CIPHER_CTX_new();
		local.mac_cipher_ctx[i] = EVP_CIPHER_CTX_new();

		if (local.hmac_ctx[i] == NULL ||
		    local.cipher_ctx[i] == NULL ||
		    local.mac_cipher_ctx[i] == NULL) {
			_odp_crypto_term_local();
			return -1;
		}
	}

	id = odp_thread_id();
	local.ctx_valid = global->ctx_valid[id];
	/* No need to clear flags here, alloc_session did the job for us */

	return 0;
}

int _odp_crypto_term_local(void)
{
	unsigned i;

	for (i = 0; i < MAX_SESSIONS; i++) {
		if (local.hmac_ctx[i] != NULL)
			HMAC_CTX_free(local.hmac_ctx[i]);
		if (local.cipher_ctx[i] != NULL)
			EVP_CIPHER_CTX_free(local.cipher_ctx[i]);
		if (local.mac_cipher_ctx[i] != NULL)
			EVP_CIPHER_CTX_free(local.mac_cipher_ctx[i]);
	}

	return 0;
}

odp_random_kind_t odp_random_max_kind(void)
{
	return ODP_RANDOM_CRYPTO;
}

int32_t odp_random_data(uint8_t *buf, uint32_t len, odp_random_kind_t kind)
{
	int rc;

	switch (kind) {
	case ODP_RANDOM_BASIC:
	case ODP_RANDOM_CRYPTO:
		rc = RAND_bytes(buf, len);
		return (1 == rc) ? (int)len /*success*/: -1 /*failure*/;

	case ODP_RANDOM_TRUE:
	default:
		return -1;
	}
}

int32_t odp_random_test_data(uint8_t *buf, uint32_t len, uint64_t *seed)
{
	union {
		uint32_t rand_word;
		uint8_t rand_byte[4];
	} u;
	uint32_t i = 0, j;
	uint32_t seed32 = (*seed) & 0xffffffff;

	while (i < len) {
		u.rand_word = rand_r(&seed32);

		for (j = 0; j < 4 && i < len; j++, i++)
			*buf++ = u.rand_byte[j];
	}

	*seed = seed32;
	return len;
}

odp_crypto_compl_t odp_crypto_compl_from_event(odp_event_t ev)
{
	/* This check not mandated by the API specification */
	if (odp_event_type(ev) != ODP_EVENT_CRYPTO_COMPL)
		ODP_ABORT("Event not a crypto completion");
	return (odp_crypto_compl_t)ev;
}

odp_event_t odp_crypto_compl_to_event(odp_crypto_compl_t completion_event)
{
	return (odp_event_t)completion_event;
}

void
odp_crypto_compl_result(odp_crypto_compl_t completion_event,
			odp_crypto_op_result_t *result)
{
	(void)completion_event;
	(void)result;

	/* We won't get such events anyway, so there can be no result */
	ODP_ASSERT(0);
}

void
odp_crypto_compl_free(odp_crypto_compl_t completion_event)
{
	odp_event_t ev = odp_crypto_compl_to_event(completion_event);

	odp_buffer_free(odp_buffer_from_event(ev));
}

uint64_t odp_crypto_compl_to_u64(odp_crypto_compl_t hdl)
{
	return _odp_pri(hdl);
}

void odp_crypto_session_param_init(odp_crypto_session_param_t *param)
{
	memset(param, 0, sizeof(odp_crypto_session_param_t));
}

uint64_t odp_crypto_session_to_u64(odp_crypto_session_t hdl)
{
	return (uint64_t)hdl;
}

odp_packet_t odp_crypto_packet_from_event(odp_event_t ev)
{
	/* This check not mandated by the API specification */
	ODP_ASSERT(odp_event_type(ev) == ODP_EVENT_PACKET);
	ODP_ASSERT(odp_event_subtype(ev) == ODP_EVENT_PACKET_CRYPTO);

	return odp_packet_from_event(ev);
}

odp_event_t odp_crypto_packet_to_event(odp_packet_t pkt)
{
	return odp_packet_to_event(pkt);
}

static
odp_crypto_packet_result_t *get_op_result_from_packet(odp_packet_t pkt)
{
	odp_packet_hdr_t *hdr = odp_packet_hdr(pkt);

	return &hdr->crypto_op_result;
}

int odp_crypto_result(odp_crypto_packet_result_t *result,
		      odp_packet_t packet)
{
	odp_crypto_packet_result_t *op_result;

	ODP_ASSERT(odp_event_subtype(odp_packet_to_event(packet)) ==
		   ODP_EVENT_PACKET_CRYPTO);

	op_result = get_op_result_from_packet(packet);

	memcpy(result, op_result, sizeof(*result));

	return 0;
}

static
int odp_crypto_int(odp_packet_t pkt_in,
		   odp_packet_t *pkt_out,
		   const odp_crypto_packet_op_param_t *param)
{
	odp_crypto_alg_err_t rc_cipher = ODP_CRYPTO_ALG_ERR_NONE;
	odp_crypto_alg_err_t rc_auth = ODP_CRYPTO_ALG_ERR_NONE;
	odp_crypto_generic_session_t *session;
	odp_bool_t allocated = false;
	odp_packet_t out_pkt = *pkt_out;
	odp_crypto_packet_result_t *op_result;
	odp_packet_hdr_t *pkt_hdr;

	session = (odp_crypto_generic_session_t *)(intptr_t)param->session;

	/* Resolve output buffer */
	if (ODP_PACKET_INVALID == out_pkt &&
	    ODP_POOL_INVALID != session->p.output_pool) {
		out_pkt = odp_packet_alloc(session->p.output_pool,
					   odp_packet_len(pkt_in));
		allocated = true;
	}

	if (odp_unlikely(ODP_PACKET_INVALID == out_pkt)) {
		ODP_DBG("Alloc failed.\n");
		return -1;
	}

	if (pkt_in != out_pkt) {
		int ret;

		ret = odp_packet_copy_from_pkt(out_pkt,
					       0,
					       pkt_in,
					       0,
					       odp_packet_len(pkt_in));
		if (odp_unlikely(ret < 0))
			goto err;

		_odp_packet_copy_md_to_packet(pkt_in, out_pkt);
		odp_packet_free(pkt_in);
		pkt_in = ODP_PACKET_INVALID;
	}

	crypto_init(session);

	/* Invoke the functions */
	if (session->do_cipher_first) {
		rc_cipher = session->cipher.func(out_pkt, param, session);
		rc_auth = session->auth.func(out_pkt, param, session);
	} else {
		rc_auth = session->auth.func(out_pkt, param, session);
		rc_cipher = session->cipher.func(out_pkt, param, session);
	}

	/* Fill in result */
	packet_subtype_set(out_pkt, ODP_EVENT_PACKET_CRYPTO);
	op_result = get_op_result_from_packet(out_pkt);
	op_result->cipher_status.alg_err = rc_cipher;
	op_result->cipher_status.hw_err = ODP_CRYPTO_HW_ERR_NONE;
	op_result->auth_status.alg_err = rc_auth;
	op_result->auth_status.hw_err = ODP_CRYPTO_HW_ERR_NONE;
	op_result->ok =
		(rc_cipher == ODP_CRYPTO_ALG_ERR_NONE) &&
		(rc_auth == ODP_CRYPTO_ALG_ERR_NONE);

	pkt_hdr = odp_packet_hdr(out_pkt);
	pkt_hdr->p.flags.crypto_err = !op_result->ok;

	/* Synchronous, simply return results */
	*pkt_out = out_pkt;

	return 0;

err:
	if (allocated) {
		odp_packet_free(out_pkt);
		out_pkt = ODP_PACKET_INVALID;
	}

	return -1;
}

int odp_crypto_op(const odp_packet_t pkt_in[],
		  odp_packet_t pkt_out[],
		  const odp_crypto_packet_op_param_t param[],
		  int num_pkt)
{
	int i, rc;
	odp_crypto_generic_session_t *session;

	session = (odp_crypto_generic_session_t *)(intptr_t)param->session;
	ODP_ASSERT(ODP_CRYPTO_SYNC == session->p.op_mode);

	for (i = 0; i < num_pkt; i++) {
		rc = odp_crypto_int(pkt_in[i], &pkt_out[i], &param[i]);
		if (rc < 0)
			break;
	}

	return i;
}

int odp_crypto_op_enq(const odp_packet_t pkt_in[],
		      const odp_packet_t pkt_out[],
		      const odp_crypto_packet_op_param_t param[],
		      int num_pkt)
{
	odp_packet_t pkt;
	odp_event_t event;
	odp_crypto_generic_session_t *session;
	int i, rc;

	session = (odp_crypto_generic_session_t *)(intptr_t)param->session;
	ODP_ASSERT(ODP_CRYPTO_ASYNC == session->p.op_mode);
	ODP_ASSERT(ODP_QUEUE_INVALID != session->p.compl_queue);

	for (i = 0; i < num_pkt; i++) {
		pkt = pkt_out[i];
		rc = odp_crypto_int(pkt_in[i], &pkt, &param[i]);
		if (rc < 0)
			break;

		event = odp_packet_to_event(pkt);
		if (odp_queue_enq(session->p.compl_queue, event)) {
			odp_event_free(event);
			break;
		}
	}

	return i;
}<|MERGE_RESOLUTION|>--- conflicted
+++ resolved
@@ -96,6 +96,7 @@
 odp_crypto_alg_err_t (*crypto_func_t)(odp_packet_t pkt,
 				      const odp_crypto_packet_op_param_t *param,
 				      odp_crypto_generic_session_t *session);
+typedef void (*crypto_init_func_t)(odp_crypto_generic_session_t *session);
 
 /**
  * Per crypto session data structure
@@ -115,6 +116,7 @@
 
 		const EVP_CIPHER *evp_cipher;
 		crypto_func_t func;
+		crypto_init_func_t init;
 	} cipher;
 
 	struct {
@@ -127,51 +129,6 @@
 			const EVP_CIPHER *evp_cipher;
 		};
 		crypto_func_t func;
-	} auth;
-};
-
-/** Forward declaration of session structure */
-typedef struct odp_crypto_generic_session_t odp_crypto_generic_session_t;
-
-/**
- * Algorithm handler function prototype
- */
-typedef
-odp_crypto_alg_err_t (*crypto_func_t)(odp_packet_t pkt,
-				      const odp_crypto_packet_op_param_t *param,
-				      odp_crypto_generic_session_t *session);
-typedef void (*crypto_init_func_t)(odp_crypto_generic_session_t *session);
-
-/**
- * Per crypto session data structure
- */
-struct odp_crypto_generic_session_t {
-	odp_crypto_generic_session_t *next;
-
-	/* Session creation parameters */
-	odp_crypto_session_param_t p;
-
-	odp_bool_t do_cipher_first;
-
-	struct {
-		/* Copy of session IV data */
-		uint8_t iv_data[EVP_MAX_IV_LENGTH];
-		uint8_t key_data[EVP_MAX_KEY_LENGTH];
-
-		const EVP_CIPHER *evp_cipher;
-		crypto_func_t func;
-		crypto_init_func_t init;
-	} cipher;
-
-	struct {
-		uint8_t  key[EVP_MAX_KEY_LENGTH];
-		uint32_t key_length;
-		uint32_t bytes;
-		union {
-			const EVP_MD *evp_md;
-			const EVP_CIPHER *evp_cipher;
-		};
-		crypto_func_t func;
 		crypto_init_func_t init;
 	} auth;
 
@@ -614,7 +571,7 @@
 	EVP_EncryptInit_ex(ctx, session->cipher.evp_cipher, NULL,
 			   session->cipher.key_data, NULL);
 	EVP_CIPHER_CTX_ctrl(ctx, EVP_CTRL_GCM_SET_IVLEN,
-			    session->p.iv.length, NULL);
+			    session->p.cipher_iv.length, NULL);
 	EVP_CIPHER_CTX_set_padding(ctx, 0);
 }
 
@@ -638,15 +595,6 @@
 	else
 		return ODP_CRYPTO_ALG_ERR_IV_INVALID;
 
-<<<<<<< HEAD
-	/* Encrypt it */
-	ctx = EVP_CIPHER_CTX_new();
-	EVP_EncryptInit_ex(ctx, session->cipher.evp_cipher, NULL,
-			   session->cipher.key_data, NULL);
-	EVP_CIPHER_CTX_ctrl(ctx, EVP_CTRL_GCM_SET_IVLEN,
-			    session->p.cipher_iv.length, NULL);
-=======
->>>>>>> c3c110cb
 	EVP_EncryptInit_ex(ctx, NULL, NULL, NULL, iv_ptr);
 
 	/* Authenticate header data (if any) without encrypting them */
@@ -673,7 +621,7 @@
 	EVP_DecryptInit_ex(ctx, session->cipher.evp_cipher, NULL,
 			   session->cipher.key_data, NULL);
 	EVP_CIPHER_CTX_ctrl(ctx, EVP_CTRL_GCM_SET_IVLEN,
-			    session->p.iv.length, NULL);
+			    session->p.cipher_iv.length, NULL);
 	EVP_CIPHER_CTX_set_padding(ctx, 0);
 }
 
@@ -697,15 +645,6 @@
 	else
 		return ODP_CRYPTO_ALG_ERR_IV_INVALID;
 
-<<<<<<< HEAD
-	/* Decrypt it */
-	ctx = EVP_CIPHER_CTX_new();
-	EVP_DecryptInit_ex(ctx, session->cipher.evp_cipher, NULL,
-			   session->cipher.key_data, NULL);
-	EVP_CIPHER_CTX_ctrl(ctx, EVP_CTRL_GCM_SET_IVLEN,
-			    session->p.cipher_iv.length, NULL);
-=======
->>>>>>> c3c110cb
 	EVP_DecryptInit_ex(ctx, NULL, NULL, NULL, iv_ptr);
 
 	odp_packet_copy_to_mem(pkt, param->hash_result_offset,
@@ -757,7 +696,7 @@
 	EVP_EncryptInit_ex(ctx, session->auth.evp_cipher, NULL,
 			   session->auth.key, NULL);
 	EVP_CIPHER_CTX_ctrl(ctx, EVP_CTRL_GCM_SET_IVLEN,
-			    session->p.iv.length, NULL);
+			    session->p.auth_iv.length, NULL);
 	EVP_CIPHER_CTX_set_padding(ctx, 0);
 }
 
@@ -778,15 +717,6 @@
 	else
 		return ODP_CRYPTO_ALG_ERR_IV_INVALID;
 
-<<<<<<< HEAD
-	/* Encrypt it */
-	ctx = EVP_CIPHER_CTX_new();
-	EVP_EncryptInit_ex(ctx, session->auth.evp_cipher, NULL,
-			   session->auth.key, NULL);
-	EVP_CIPHER_CTX_ctrl(ctx, EVP_CTRL_GCM_SET_IVLEN,
-			    session->p.cipher_iv.length, NULL);
-=======
->>>>>>> c3c110cb
 	EVP_EncryptInit_ex(ctx, NULL, NULL, NULL, iv_ptr);
 
 	ret = internal_aad(ctx, pkt, param);
@@ -808,7 +738,7 @@
 	EVP_DecryptInit_ex(ctx, session->auth.evp_cipher, NULL,
 			   session->auth.key, NULL);
 	EVP_CIPHER_CTX_ctrl(ctx, EVP_CTRL_GCM_SET_IVLEN,
-			    session->p.iv.length, NULL);
+			    session->p.auth_iv.length, NULL);
 	EVP_CIPHER_CTX_set_padding(ctx, 0);
 }
 
@@ -829,15 +759,6 @@
 	else
 		return ODP_CRYPTO_ALG_ERR_IV_INVALID;
 
-<<<<<<< HEAD
-	/* Decrypt it */
-	ctx = EVP_CIPHER_CTX_new();
-	EVP_DecryptInit_ex(ctx, session->auth.evp_cipher, NULL,
-			   session->auth.key, NULL);
-	EVP_CIPHER_CTX_ctrl(ctx, EVP_CTRL_GCM_SET_IVLEN,
-			    session->p.cipher_iv.length, NULL);
-=======
->>>>>>> c3c110cb
 	EVP_DecryptInit_ex(ctx, NULL, NULL, NULL, iv_ptr);
 
 	odp_packet_copy_to_mem(pkt, param->hash_result_offset,
@@ -1049,11 +970,7 @@
 	/* Copy parameters */
 	session->p = *param;
 
-<<<<<<< HEAD
 	if (session->p.cipher_iv.length > EVP_MAX_IV_LENGTH) {
-=======
-	if (session->p.iv.length > EVP_MAX_IV_LENGTH) {
->>>>>>> c3c110cb
 		ODP_DBG("Maximum IV length exceeded\n");
 		*status = ODP_CRYPTO_SES_CREATE_ERR_INV_CIPHER;
 		goto err;
