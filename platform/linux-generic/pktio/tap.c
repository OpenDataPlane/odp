/* Copyright (c) 2015, Ilya Maximets <i.maximets@samsung.com>
 * All rights reserved.
 *
 * SPDX-License-Identifier:     BSD-3-Clause
 */

#include "config.h"

#if defined(ODP_PKTIO_TAP) && ODP_PKTIO_TAP == 1

/**
 * @file
 *
 * TAP pktio type
 *
 * This file provides a pktio interface that allows for creating and
 * send/receive packets through TAP interface. It is intended for use
 * as a simple conventional communication method between applications
 * that use kernel network stack (ping, ssh, iperf, etc.) and ODP
 * applications for the purpose of functional testing.
 *
 * To use this interface the name passed to odp_pktio_open() must begin
 * with "tap:" and be in the format:
 *
 * tap:iface
 *
 *   iface   the name of TAP device to be created.
 *
 * TUN/TAP kernel module should be loaded to use this pktio.
 * There should be no device named 'iface' in the system.
 * The total length of the 'iface' is limited by IF_NAMESIZE.
 */

#include <odp_posix_extensions.h>

#include <errno.h>
#include <fcntl.h>
#include <unistd.h>
#include <stdio.h>
#include <stdbool.h>
#include <sys/ioctl.h>
#include <sys/socket.h>
#include <sys/types.h>
#include <linux/if_tun.h>

#include <odp_api.h>
<<<<<<< HEAD
=======
#include <odp/api/plat/packet_inlines.h>
#include <odp_packet_socket.h>
>>>>>>> 257b08b3
#include <odp_packet_internal.h>
#include <odp_packet_io_internal.h>
#include <odp_classification_internal.h>
#include <odp_pktio_ops_tap.h>
#include <pktio/common.h>

#define BUF_SIZE 65536

static int gen_random_mac(unsigned char *mac)
{
	mac[0] = 0x7a; /* not multicast and local assignment bit is set */
	if (odp_random_data(mac + 1, 5, false) < 5) {
		ODP_ERR("odp_random_data failed.\n");
		return -1;
	}
	return 0;
}

static int mac_addr_set_fd(int fd, const char *name,
			   const unsigned char mac_dst[])
{
	struct ifreq ethreq;
	int ret;

	memset(&ethreq, 0, sizeof(ethreq));
	snprintf(ethreq.ifr_name, IF_NAMESIZE, "%s", name);

	ethreq.ifr_hwaddr.sa_family = AF_UNIX;
	memcpy(ethreq.ifr_hwaddr.sa_data, mac_dst, ETH_ALEN);

	ret = ioctl(fd, SIOCSIFHWADDR, &ethreq);
	if (ret != 0) {
		__odp_errno = errno;
		ODP_ERR("ioctl(SIOCSIFHWADDR): %s: \"%s\".\n", strerror(errno),
			ethreq.ifr_name);
		return -1;
	}

	return 0;
}

static int tap_pktio_open(odp_pktio_t id ODP_UNUSED,
			  pktio_entry_t *pktio_entry,
			  const char *devname, odp_pool_t pool)
{
	int fd, skfd, flags;
	uint32_t mtu;
	struct ifreq ifr;
	pktio_ops_tap_data_t *tap = NULL;

	if (strncmp(devname, "tap:", 4) != 0)
		return -1;

	if (pool == ODP_POOL_INVALID)
		return -1;

	pktio_entry->s.ops_data = ODP_OPS_DATA_ALLOC(sizeof(*tap));
	if (odp_unlikely(pktio_entry->s.ops_data == NULL)) {
		ODP_ERR("Failed to allocate pktio_ops_tap_data_t struct");
		return -1;
	}
	tap = pktio_entry->s.ops_data;

	/* Init pktio entry */
	memset(tap, 0, sizeof(*tap));
	tap->fd = -1;
	tap->skfd = -1;

	fd = open("/dev/net/tun", O_RDWR);
	if (fd < 0) {
		__odp_errno = errno;
		ODP_ERR("failed to open /dev/net/tun: %s\n", strerror(errno));
		ODP_OPS_DATA_FREE(pktio_entry->s.ops_data);
		return -1;
	}

	memset(&ifr, 0, sizeof(ifr));
	/* Flags: IFF_TUN   - TUN device (no Ethernet headers)
	 *        IFF_TAP   - TAP device
	 *
	 *        IFF_NO_PI - Do not provide packet information
	 */
	ifr.ifr_flags = IFF_TAP | IFF_NO_PI;
	snprintf(ifr.ifr_name, IF_NAMESIZE, "%s", devname + 4);

	if (ioctl(fd, TUNSETIFF, (void *)&ifr) < 0) {
		__odp_errno = errno;
		ODP_ERR("%s: creating tap device failed: %s\n",
			ifr.ifr_name, strerror(errno));
		goto tap_err;
	}

	/* Set nonblocking mode on interface. */
	flags = fcntl(fd, F_GETFL, 0);
	if (flags < 0) {
		__odp_errno = errno;
		ODP_ERR("fcntl(F_GETFL) failed: %s\n", strerror(errno));
		goto tap_err;
	}

	if (fcntl(fd, F_SETFL, flags | O_NONBLOCK) < 0) {
		__odp_errno = errno;
		ODP_ERR("fcntl(F_SETFL) failed: %s\n", strerror(errno));
		goto tap_err;
	}

	if (gen_random_mac(tap->if_mac) < 0)
		goto tap_err;

	/* Create AF_INET socket for network interface related operations. */
	skfd = socket(AF_INET, SOCK_DGRAM, 0);
	if (skfd < 0) {
		__odp_errno = errno;
		ODP_ERR("socket creation failed: %s\n", strerror(errno));
		goto tap_err;
	}

	mtu = mtu_get_fd(skfd, devname + 4);
	if (mtu == 0) {
		__odp_errno = errno;
		ODP_ERR("mtu_get_fd failed: %s\n", strerror(errno));
		goto sock_err;
	}

	tap->fd = fd;
	tap->skfd = skfd;
	tap->mtu = mtu;
	tap->pool = pool;
	return 0;
sock_err:
	close(skfd);
tap_err:
	close(fd);
	ODP_ERR("Tap device alloc failed.\n");
<<<<<<< HEAD
	ODP_OPS_DATA_FREE(pktio_entry->s.ops_data);
=======
>>>>>>> 257b08b3
	return -1;
}

static int tap_pktio_start(pktio_entry_t *pktio_entry)
{
	struct ifreq ifr;
<<<<<<< HEAD
	pktio_ops_tap_data_t *tap = pktio_entry->s.ops_data;
=======
	pkt_tap_t *tap = &pktio_entry->s.pkt_tap;
>>>>>>> 257b08b3

	odp_memset(&ifr, 0, sizeof(ifr));
	snprintf(ifr.ifr_name, IF_NAMESIZE, "%s",
		 (char *)pktio_entry->s.name + 4);

		/* Up interface by default. */
	if (ioctl(tap->skfd, SIOCGIFFLAGS, &ifr) < 0) {
		__odp_errno = errno;
		ODP_ERR("ioctl(SIOCGIFFLAGS) failed: %s\n", strerror(errno));
		goto sock_err;
	}

	ifr.ifr_flags |= IFF_UP;
	ifr.ifr_flags |= IFF_RUNNING;

	if (ioctl(tap->skfd, SIOCSIFFLAGS, &ifr) < 0) {
		__odp_errno = errno;
		ODP_ERR("failed to come up: %s\n", strerror(errno));
		goto sock_err;
	}

	return 0;
sock_err:
	ODP_ERR("Tap device open failed.\n");
	return -1;
}

static int tap_pktio_stop(pktio_entry_t *pktio_entry)
{
	struct ifreq ifr;
<<<<<<< HEAD
	pktio_ops_tap_data_t *tap = pktio_entry->s.ops_data;
=======
	pkt_tap_t *tap = &pktio_entry->s.pkt_tap;
>>>>>>> 257b08b3

	odp_memset(&ifr, 0, sizeof(ifr));
	snprintf(ifr.ifr_name, IF_NAMESIZE, "%s",
		 (char *)pktio_entry->s.name + 4);

		/* Up interface by default. */
	if (ioctl(tap->skfd, SIOCGIFFLAGS, &ifr) < 0) {
		__odp_errno = errno;
		ODP_ERR("ioctl(SIOCGIFFLAGS) failed: %s\n", strerror(errno));
		goto sock_err;
	}

	ifr.ifr_flags &= ~IFF_UP;
	ifr.ifr_flags &= ~IFF_RUNNING;

	if (ioctl(tap->skfd, SIOCSIFFLAGS, &ifr) < 0) {
		__odp_errno = errno;
		ODP_ERR("failed to come up: %s\n", strerror(errno));
		goto sock_err;
	}

	return 0;
sock_err:
	ODP_ERR("Tap device open failed.\n");
	return -1;
}

static int tap_pktio_close(pktio_entry_t *pktio_entry)
{
	int ret = 0;
	pktio_ops_tap_data_t *tap = pktio_entry->s.ops_data;

	if (tap->fd != -1 && close(tap->fd) != 0) {
		__odp_errno = errno;
		ODP_ERR("close(tap->fd): %s\n", strerror(errno));
		ret = -1;
	}

	if (tap->skfd != -1 && close(tap->skfd) != 0) {
		__odp_errno = errno;
		ODP_ERR("close(tap->skfd): %s\n", strerror(errno));
		ret = -1;
	}

	if (ODP_OPS_DATA_FREE(pktio_entry->s.ops_data)) {
		ODP_ERR("ops_data_free(tap) failed\n");
		ret = -1;
	}

	return ret;
}

static odp_packet_t pack_odp_pkt(pktio_entry_t *pktio_entry, const void *data,
				 unsigned int len, odp_time_t *ts)
{
	pktio_ops_tap_data_t *tap = pktio_entry->s.ops_data;
	odp_packet_t pkt;
	odp_packet_hdr_t *pkt_hdr;
	odp_packet_hdr_t parsed_hdr;
	int num;

	if (pktio_cls_enabled(pktio_entry)) {
		if (cls_classify_packet(pktio_entry, data, len, len,
					&tap->pool, &parsed_hdr)) {
			return ODP_PACKET_INVALID;
		}
	}

	num = packet_alloc_multi(tap->pool, len, &pkt, 1);

	if (num != 1)
		return ODP_PACKET_INVALID;

	if (_odp_packet_copy_from_mem(pkt, 0, len, data) < 0) {
		ODP_ERR("failed to copy packet data\n");
		odp_packet_free(pkt);
		return ODP_PACKET_INVALID;
	}

	pkt_hdr = packet_hdr(pkt);

	if (pktio_cls_enabled(pktio_entry))
		copy_packet_cls_metadata(&parsed_hdr, pkt_hdr);
	else
		packet_parse_layer(pkt_hdr,
				   pktio_entry->s.config.parser.layer);

	packet_set_ts(pkt_hdr, ts);
	pkt_hdr->input = pktio_entry->s.handle;

	return pkt;
}

static int tap_pktio_recv(pktio_entry_t *pktio_entry, int index ODP_UNUSED,
			  odp_packet_t pkts[], int num)
{
	ssize_t retval;
	int i;
	uint8_t buf[BUF_SIZE];
	pktio_ops_tap_data_t *tap = pktio_entry->s.ops_data;
	odp_time_t ts_val;
	odp_time_t *ts = NULL;

	odp_ticketlock_lock(&pktio_entry->s.rxl);

	if (pktio_entry->s.config.pktin.bit.ts_all ||
	    pktio_entry->s.config.pktin.bit.ts_ptp)
		ts = &ts_val;

	for (i = 0; i < num; i++) {
		do {
			retval = read(tap->fd, buf, BUF_SIZE);
		} while (retval < 0 && errno == EINTR);

		if (ts != NULL)
			ts_val = odp_time_global();

		if (retval < 0) {
			__odp_errno = errno;
			break;
		}

		pkts[i] = pack_odp_pkt(pktio_entry, buf, retval, ts);
		if (pkts[i] == ODP_PACKET_INVALID)
			break;
	}

	odp_ticketlock_unlock(&pktio_entry->s.rxl);

	return i;
}

static int tap_pktio_send_lockless(pktio_entry_t *pktio_entry,
				   const odp_packet_t pkts[], int num)
{
	ssize_t retval;
	int i, n;
	uint32_t pkt_len;
	uint8_t buf[BUF_SIZE];
	pktio_ops_tap_data_t *tap = pktio_entry->s.ops_data;

	for (i = 0; i < num; i++) {
		pkt_len = odp_packet_len(pkts[i]);

		if (pkt_len > tap->mtu) {
			if (i == 0) {
				__odp_errno = EMSGSIZE;
				return -1;
			}
			break;
		}

		if (_odp_packet_copy_to_mem(pkts[i], 0, pkt_len, buf) < 0) {
			ODP_ERR("failed to copy packet data\n");
			break;
		}

		do {
			retval = write(tap->fd, buf, pkt_len);
		} while (retval < 0 && errno == EINTR);

		if (retval < 0) {
			if (i == 0 && SOCK_ERR_REPORT(errno)) {
				__odp_errno = errno;
				ODP_ERR("write(): %s\n", strerror(errno));
				return -1;
			}
			break;
		} else if ((uint32_t)retval != pkt_len) {
			ODP_ERR("sent partial ethernet packet\n");
			if (i == 0) {
				__odp_errno = EMSGSIZE;
				return -1;
			}
			break;
		}
	}

	for (n = 0; n < i; n++)
		odp_packet_free(pkts[n]);

	return i;
}

static int tap_pktio_send(pktio_entry_t *pktio_entry, int index ODP_UNUSED,
			  const odp_packet_t pkts[], int num)
{
	int ret;

	odp_ticketlock_lock(&pktio_entry->s.txl);

	ret = tap_pktio_send_lockless(pktio_entry, pkts, num);

	odp_ticketlock_unlock(&pktio_entry->s.txl);

	return ret;
}

static uint32_t tap_mtu_get(pktio_entry_t *pktio_entry)
{
	uint32_t ret;
	pktio_ops_tap_data_t *tap = pktio_entry->s.ops_data;

	ret =  mtu_get_fd(tap->skfd, pktio_entry->s.name + 4);
	if (ret > 0)
		tap->mtu = ret;

	return ret;
}

static int tap_promisc_mode_set(pktio_entry_t *pktio_entry,
				odp_bool_t enable)
{
	pktio_ops_tap_data_t *tap = pktio_entry->s.ops_data;

	return promisc_mode_set_fd(tap->skfd,
				   pktio_entry->s.name + 4, enable);
}

static int tap_promisc_mode_get(pktio_entry_t *pktio_entry)
{
	pktio_ops_tap_data_t *tap = pktio_entry->s.ops_data;

	return promisc_mode_get_fd(tap->skfd, pktio_entry->s.name + 4);
}

static int tap_mac_addr_get(pktio_entry_t *pktio_entry, void *mac_addr)
{
	pktio_ops_tap_data_t *tap = pktio_entry->s.ops_data;

	memcpy(mac_addr, tap->if_mac, ETH_ALEN);
	return ETH_ALEN;
}

static int tap_mac_addr_set(pktio_entry_t *pktio_entry, const void *mac_addr)
{
<<<<<<< HEAD
	pktio_ops_tap_data_t *tap = pktio_entry->s.ops_data;
=======
	pkt_tap_t *tap = &pktio_entry->s.pkt_tap;
>>>>>>> 257b08b3

	memcpy(tap->if_mac, mac_addr, ETH_ALEN);

	return mac_addr_set_fd(tap->fd, (char *)pktio_entry->s.name + 4,
<<<<<<< HEAD
			       tap->if_mac);
=======
			  tap->if_mac);
>>>>>>> 257b08b3
}

static int tap_link_status(pktio_entry_t *pktio_entry)
{
<<<<<<< HEAD
	pktio_ops_tap_data_t *tap = pktio_entry->s.ops_data;

	return link_status_fd(tap->skfd, pktio_entry->s.name + 4);
=======
	return link_status_fd(pktio_entry->s.pkt_tap.skfd,
			      pktio_entry->s.name + 4);
>>>>>>> 257b08b3
}

static int tap_capability(pktio_entry_t *pktio_entry ODP_UNUSED,
			  odp_pktio_capability_t *capa)
{
	memset(capa, 0, sizeof(odp_pktio_capability_t));

	capa->max_input_queues  = 1;
	capa->max_output_queues = 1;
	capa->set_op.op.promisc_mode = 1;
	capa->set_op.op.mac_addr = 1;

	odp_pktio_config_init(&capa->config);
	capa->config.pktin.bit.ts_all = 1;
	capa->config.pktin.bit.ts_ptp = 1;
	return 0;
}

static pktio_ops_module_t tap_pktio_ops = {
	.base = {
		.name = "tap",
		.init_local = NULL,
		.term_local = NULL,
		.init_global = NULL,
		.term_global = NULL,
	},
	.open = tap_pktio_open,
	.close = tap_pktio_close,
	.start = tap_pktio_start,
	.stop = tap_pktio_stop,
<<<<<<< HEAD
	.stats = NULL,
	.stats_reset = NULL,
	.pktin_ts_res = NULL,
	.pktin_ts_from_ns = NULL,
=======
>>>>>>> 257b08b3
	.recv = tap_pktio_recv,
	.send = tap_pktio_send,
	.mtu_get = tap_mtu_get,
	.promisc_mode_set = tap_promisc_mode_set,
	.promisc_mode_get = tap_promisc_mode_get,
	.mac_get = tap_mac_addr_get,
	.mac_set = tap_mac_addr_set,
	.link_status = tap_link_status,
	.capability = tap_capability,
	.config = NULL,
	.input_queues_config = NULL,
	.output_queues_config = NULL,
	.print = NULL,
};

ODP_MODULE_CONSTRUCTOR(tap_pktio_ops)
{
	odp_module_constructor(&tap_pktio_ops);

	odp_subsystem_register_module(pktio_ops, &tap_pktio_ops);
}

/* Temporary variable to enable link this module,
 * will remove in Makefile scheme changes.
 */
int enable_link_tap_pktio_ops = 0;

#endif /* ODP_PKTIO_TAP */<|MERGE_RESOLUTION|>--- conflicted
+++ resolved
@@ -44,11 +44,7 @@
 #include <linux/if_tun.h>
 
 #include <odp_api.h>
-<<<<<<< HEAD
-=======
 #include <odp/api/plat/packet_inlines.h>
-#include <odp_packet_socket.h>
->>>>>>> 257b08b3
 #include <odp_packet_internal.h>
 #include <odp_packet_io_internal.h>
 #include <odp_classification_internal.h>
@@ -183,21 +179,14 @@
 tap_err:
 	close(fd);
 	ODP_ERR("Tap device alloc failed.\n");
-<<<<<<< HEAD
 	ODP_OPS_DATA_FREE(pktio_entry->s.ops_data);
-=======
->>>>>>> 257b08b3
 	return -1;
 }
 
 static int tap_pktio_start(pktio_entry_t *pktio_entry)
 {
 	struct ifreq ifr;
-<<<<<<< HEAD
-	pktio_ops_tap_data_t *tap = pktio_entry->s.ops_data;
-=======
-	pkt_tap_t *tap = &pktio_entry->s.pkt_tap;
->>>>>>> 257b08b3
+	pktio_ops_tap_data_t *tap = pktio_entry->s.ops_data;
 
 	odp_memset(&ifr, 0, sizeof(ifr));
 	snprintf(ifr.ifr_name, IF_NAMESIZE, "%s",
@@ -228,11 +217,7 @@
 static int tap_pktio_stop(pktio_entry_t *pktio_entry)
 {
 	struct ifreq ifr;
-<<<<<<< HEAD
-	pktio_ops_tap_data_t *tap = pktio_entry->s.ops_data;
-=======
-	pkt_tap_t *tap = &pktio_entry->s.pkt_tap;
->>>>>>> 257b08b3
+	pktio_ops_tap_data_t *tap = pktio_entry->s.ops_data;
 
 	odp_memset(&ifr, 0, sizeof(ifr));
 	snprintf(ifr.ifr_name, IF_NAMESIZE, "%s",
@@ -469,32 +454,19 @@
 
 static int tap_mac_addr_set(pktio_entry_t *pktio_entry, const void *mac_addr)
 {
-<<<<<<< HEAD
-	pktio_ops_tap_data_t *tap = pktio_entry->s.ops_data;
-=======
-	pkt_tap_t *tap = &pktio_entry->s.pkt_tap;
->>>>>>> 257b08b3
+	pktio_ops_tap_data_t *tap = pktio_entry->s.ops_data;
 
 	memcpy(tap->if_mac, mac_addr, ETH_ALEN);
 
 	return mac_addr_set_fd(tap->fd, (char *)pktio_entry->s.name + 4,
-<<<<<<< HEAD
 			       tap->if_mac);
-=======
-			  tap->if_mac);
->>>>>>> 257b08b3
 }
 
 static int tap_link_status(pktio_entry_t *pktio_entry)
 {
-<<<<<<< HEAD
 	pktio_ops_tap_data_t *tap = pktio_entry->s.ops_data;
 
 	return link_status_fd(tap->skfd, pktio_entry->s.name + 4);
-=======
-	return link_status_fd(pktio_entry->s.pkt_tap.skfd,
-			      pktio_entry->s.name + 4);
->>>>>>> 257b08b3
 }
 
 static int tap_capability(pktio_entry_t *pktio_entry ODP_UNUSED,
@@ -525,13 +497,10 @@
 	.close = tap_pktio_close,
 	.start = tap_pktio_start,
 	.stop = tap_pktio_stop,
-<<<<<<< HEAD
 	.stats = NULL,
 	.stats_reset = NULL,
 	.pktin_ts_res = NULL,
 	.pktin_ts_from_ns = NULL,
-=======
->>>>>>> 257b08b3
 	.recv = tap_pktio_recv,
 	.send = tap_pktio_send,
 	.mtu_get = tap_mtu_get,
