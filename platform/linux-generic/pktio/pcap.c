/* Copyright (c) 2015, Linaro Limited
 * All rights reserved.
 *
 * SPDX-License-Identifier:     BSD-3-Clause
 */

#include "config.h"

/**
 * @file
 *
 * PCAP pktio type
 *
 * This file provides a pktio interface that allows for reading from
 * and writing to pcap capture files. It is intended to be used as
 * simple way of injecting test packets into an application for the
 * purpose of functional testing.
 *
 * To use this interface the name passed to odp_pktio_open() must begin
 * with "pcap:" and be in the format;
 *
 * pcap:in=test.pcap:out=test_out.pcap:loops=10
 *
 *   in      the name of the input pcap file. If no input file is given
 *           attempts to receive from the pktio will just return no
 *           packets. If an input file is specified it must exist and be
 *           a readable pcap file with a link type of DLT_EN10MB.
 *   out     the name of the output pcap file. If no output file is
 *           given any packets transmitted over the interface will just
 *           be freed. If an output file is specified and the file
 *           doesn't exist it will be created, if it does exist it will
 *           be overwritten.
 *   loops   the number of times to iterate through the input file, set
 *           to 0 to loop indefinitely. The default value is 1.
 *
 * The total length of the string is limited by PKTIO_NAME_LEN.
 */

#include <odp_posix_extensions.h>

#include <odp_api.h>
#include <odp_packet_internal.h>
#include <odp_packet_io_internal.h>

#include <protocols/eth.h>

#include <errno.h>
#include <pcap/pcap.h>
#include <pcap/bpf.h>

#define PKTIO_PCAP_MTU (64 * 1024)
static const char pcap_mac[] = {0x02, 0xe9, 0x34, 0x80, 0x73, 0x04};

static int pcapif_stats_reset(pktio_entry_t *pktio_entry);

static int _pcapif_parse_devname(pktio_ops_pcap_data_t *pcap,
				 const char *devname)
{
	char *tok;
	char in[PKTIO_NAME_LEN];

	if (strncmp(devname, "pcap:", 5) != 0)
		return -1;

	snprintf(in, sizeof(in), "%s", devname);

	for (tok = strtok(in + 5, ":"); tok; tok = strtok(NULL, ":")) {
		if (strncmp(tok, "in=", 3) == 0 && !pcap->fname_rx) {
			tok += 3;
			pcap->fname_rx = strdup(tok);
		} else if (strncmp(tok, "out=", 4) == 0 && !pcap->fname_tx) {
			tok += 4;
			pcap->fname_tx = strdup(tok);
		} else if (strncmp(tok, "loops=", 6) == 0) {
			pcap->loops = atoi(tok + 6);
			if (pcap->loops < 0) {
				ODP_ERR("invalid loop count\n");
				return -1;
			}
		}
	}

	return 0;
}

static int _pcapif_init_rx(pktio_ops_pcap_data_t *pcap)
{
	char errbuf[PCAP_ERRBUF_SIZE];
	int linktype;

	pcap->rx = pcap_open_offline(pcap->fname_rx, errbuf);
	if (!pcap->rx) {
		ODP_ERR("failed to open pcap file %s (%s)\n",
			pcap->fname_rx, errbuf);
		return -1;
	}

	linktype = pcap_datalink(pcap->rx);
	if (linktype != DLT_EN10MB) {
		ODP_ERR("unsupported datalink type: %d\n", linktype);
		return -1;
	}

	return 0;
}

static int _pcapif_init_tx(pktio_ops_pcap_data_t *pcap)
{
	pcap_t *tx = pcap->rx;

	if (!tx) {
		/* if there is no rx pcap_t already open for rx, a dummy
		 * one needs to be opened for writing the dump */
		tx = pcap_open_dead(DLT_EN10MB, PKTIO_PCAP_MTU);
		if (!tx) {
			ODP_ERR("failed to open TX dump\n");
			return -1;
		}

		pcap->tx = tx;
	}

	pcap->buf = malloc(PKTIO_PCAP_MTU);
	if (!pcap->buf) {
		ODP_ERR("failed to malloc temp buffer\n");
		return -1;
	}

	pcap->tx_dump = pcap_dump_open(tx, pcap->fname_tx);
	if (!pcap->tx_dump) {
		ODP_ERR("failed to open dump file %s (%s)\n",
			pcap->fname_tx, pcap_geterr(tx));
		return -1;
	}

	return pcap_dump_flush(pcap->tx_dump);
}

static int pcapif_init(odp_pktio_t id ODP_UNUSED, pktio_entry_t *pktio_entry,
		       const char *devname, odp_pool_t pool)
{
	pktio_ops_pcap_data_t *pcap =
		&pktio_entry->ops_data(pcap);
	int ret;

	memset(pcap, 0, sizeof(pktio_ops_pcap_data_t));
	pcap->loop_cnt = 1;
	pcap->loops = 1;
	pcap->pool = pool;
	pcap->promisc = 1;

	ret = _pcapif_parse_devname(pcap, devname);

	if (ret == 0 && pcap->fname_rx)
		ret = _pcapif_init_rx(pcap);

	if (ret == 0 && pcap->fname_tx)
		ret = _pcapif_init_tx(pcap);

	if (ret == 0 && (!pcap->rx && !pcap->tx_dump))
		ret = -1;

	(void)pcapif_stats_reset(pktio_entry);

	return ret;
}

static int pcapif_close(pktio_entry_t *pktio_entry)
{
	pktio_ops_pcap_data_t *pcap = &pktio_entry->ops_data(pcap);

	if (pcap->tx_dump)
		pcap_dump_close(pcap->tx_dump);

	if (pcap->tx)
		pcap_close(pcap->tx);

	if (pcap->rx)
		pcap_close(pcap->rx);

	free(pcap->buf);
	free(pcap->fname_rx);
	free(pcap->fname_tx);

	return 0;
}

static int _pcapif_reopen(pktio_ops_pcap_data_t *pcap)
{
	char errbuf[PCAP_ERRBUF_SIZE];

	if (pcap->loops != 0 && ++pcap->loop_cnt >= pcap->loops)
		return 1;

	if (pcap->rx)
		pcap_close(pcap->rx);

	pcap->rx = pcap_open_offline(pcap->fname_rx, errbuf);
	if (!pcap->rx) {
		ODP_ERR("failed to reopen pcap file %s (%s)\n",
			pcap->fname_rx, errbuf);
		return 1;
	}

	return 0;
}

static int pcapif_recv_pkt(pktio_entry_t *pktio_entry, int index ODP_UNUSED,
			   odp_packet_t pkts[], int len)
{
	int i;
	struct pcap_pkthdr *hdr;
	const u_char *data;
	odp_packet_t pkt;
	odp_packet_hdr_t *pkt_hdr;
	uint32_t pkt_len;
	pktio_ops_pcap_data_t *pcap =
		&pktio_entry->ops_data(pcap);
	odp_time_t ts_val;
	odp_time_t *ts = NULL;

	odp_ticketlock_lock(&pktio_entry->s.rxl);

	if (pktio_entry->s.state != PKTIO_STATE_STARTED || !pcap->rx) {
		odp_ticketlock_unlock(&pktio_entry->s.rxl);
		return 0;
	}
	if (pktio_entry->s.config.pktin.bit.ts_all ||
	    pktio_entry->s.config.pktin.bit.ts_ptp)
		ts = &ts_val;

	for (i = 0; i < len; ) {
		int ret;

		ret = pcap_next_ex(pcap->rx, &hdr, &data);

		/* end of file, attempt to reopen if within loop limit */
		if (ret == -2 && _pcapif_reopen(pcap) == 0)
			continue;

		if (ret != 1)
			break;

		pkt_len = hdr->caplen;

		ret = packet_alloc_multi(pcap->pool, pkt_len, &pkt, 1);
		if (odp_unlikely(ret != 1))
			break;

		if (ts != NULL)
			ts_val = odp_time_global();

		pkt_hdr = odp_packet_hdr(pkt);

		if (odp_packet_copy_from_mem(pkt, 0, hdr->caplen, data) != 0) {
			ODP_ERR("failed to copy packet data\n");
			break;
		}

		packet_parse_layer(pkt_hdr,
				   pktio_entry->s.config.parser.layer);
		pktio_entry->s.stats.in_octets += pkt_hdr->frame_len;

		packet_set_ts(pkt_hdr, ts);
		pkt_hdr->input = pktio_entry->s.handle;

		pkts[i] = pkt;

		i++;
	}
	pktio_entry->s.stats.in_ucast_pkts += i;

	odp_ticketlock_unlock(&pktio_entry->s.rxl);

	return i;
}

static int _pcapif_dump_pkt(pktio_ops_pcap_data_t *pcap, odp_packet_t pkt)
{
	struct pcap_pkthdr hdr;

	if (!pcap->tx_dump)
		return 0;

	hdr.caplen = odp_packet_len(pkt);
	hdr.len = hdr.caplen;
	(void)gettimeofday(&hdr.ts, NULL);

	if (odp_packet_copy_to_mem(pkt, 0, hdr.len, pcap->buf) != 0)
		return -1;

	pcap_dump(pcap->tx_dump, &hdr, pcap->buf);
	(void)pcap_dump_flush(pcap->tx_dump);

	return 0;
}

static int pcapif_send_pkt(pktio_entry_t *pktio_entry, int index ODP_UNUSED,
			   const odp_packet_t pkts[], int len)
{
	pktio_ops_pcap_data_t *pcap =
		&pktio_entry->ops_data(pcap);
	int i;

	odp_ticketlock_lock(&pktio_entry->s.txl);

	if (pktio_entry->s.state != PKTIO_STATE_STARTED) {
		odp_ticketlock_unlock(&pktio_entry->s.txl);
		return 0;
	}

	for (i = 0; i < len; ++i) {
		int pkt_len = odp_packet_len(pkts[i]);

		if (pkt_len > PKTIO_PCAP_MTU) {
			if (i == 0) {
				odp_ticketlock_unlock(&pktio_entry->s.txl);
				return -1;
			}
			break;
		}

		if (_pcapif_dump_pkt(pcap, pkts[i]) != 0)
			break;

		pktio_entry->s.stats.out_octets += pkt_len;
		odp_packet_free(pkts[i]);
	}

	pktio_entry->s.stats.out_ucast_pkts += i;

	odp_ticketlock_unlock(&pktio_entry->s.txl);

	return i;
}

static uint32_t pcapif_mtu_get(pktio_entry_t *pktio_entry ODP_UNUSED)
{
	return PKTIO_PCAP_MTU;
}

static int pcapif_mac_addr_get(pktio_entry_t *pktio_entry ODP_UNUSED,
			       void *mac_addr)
{
	memcpy(mac_addr, pcap_mac, _ODP_ETHADDR_LEN);

	return _ODP_ETHADDR_LEN;
}

static int pcapif_capability(pktio_entry_t *pktio_entry ODP_UNUSED,
			     odp_pktio_capability_t *capa)
{
	memset(capa, 0, sizeof(odp_pktio_capability_t));

	capa->max_input_queues  = 1;
	capa->max_output_queues = 1;
	capa->set_op.op.promisc_mode = 1;

	odp_pktio_config_init(&capa->config);
	capa->config.pktin.bit.ts_all = 1;
	capa->config.pktin.bit.ts_ptp = 1;
	return 0;
}

static int pcapif_promisc_mode_set(pktio_entry_t *pktio_entry,
				   odp_bool_t enable)
{
	char filter_exp[64] = {0};
	struct bpf_program bpf;
	pktio_ops_pcap_data_t *pcap =
		&pktio_entry->ops_data(pcap);

	if (!pcap->rx) {
		pcap->promisc = enable;
		return 0;
	}

	if (!enable) {
		char mac_str[18];

		snprintf(mac_str, sizeof(mac_str),
			 "%02hhx:%02hhx:%02hhx:%02hhx:%02hhx:%02hhx",
			 pcap_mac[0], pcap_mac[1], pcap_mac[2],
			 pcap_mac[3], pcap_mac[4], pcap_mac[5]);

		snprintf(filter_exp, sizeof(filter_exp),
			 "ether dst %s or broadcast or multicast",
			 mac_str);
	}

	if (pcap_compile(pcap->rx, &bpf, filter_exp,
			 0, PCAP_NETMASK_UNKNOWN) != 0) {
		ODP_ERR("failed to compile promisc mode filter: %s\n",
			pcap_geterr(pcap->rx));
		return -1;
	}

	if (pcap_setfilter(pcap->rx, &bpf) != 0) {
		ODP_ERR("failed to set promisc mode filter: %s\n",
			pcap_geterr(pcap->rx));
		return -1;
	}

	pcap->promisc = enable;

	return 0;
}

static int pcapif_promisc_mode_get(pktio_entry_t *pktio_entry)
{
	return pktio_entry->ops_data(pcap).promisc;
}

static int pcapif_stats_reset(pktio_entry_t *pktio_entry)
{
	memset(&pktio_entry->s.stats, 0, sizeof(odp_pktio_stats_t));
	return 0;
}

static int pcapif_stats(pktio_entry_t *pktio_entry,
			odp_pktio_stats_t *stats)
{
	memcpy(stats, &pktio_entry->s.stats, sizeof(odp_pktio_stats_t));
	return 0;
}

static int pcapif_init_global(void)
{
	ODP_PRINT("PKTIO: initialized pcap interface.\n");
	return 0;
}

static pktio_ops_module_t pcap_pktio_ops = {
	.base = {
		.name = "pcap",
		.init_local = NULL,
		.term_local = NULL,
		.init_global = pcapif_init_global,
		.term_global = NULL,
	},
	.open = pcapif_init,
	.close = pcapif_close,
	.start = NULL,
	.stop = NULL,
	.stats = pcapif_stats,
	.stats_reset = pcapif_stats_reset,
	.pktin_ts_res = NULL,
	.pktin_ts_from_ns = NULL,
	.recv = pcapif_recv_pkt,
	.send = pcapif_send_pkt,
	.mtu_get = pcapif_mtu_get,
	.promisc_mode_set = pcapif_promisc_mode_set,
	.promisc_mode_get = pcapif_promisc_mode_get,
	.mac_get = pcapif_mac_addr_get,
<<<<<<< HEAD
	.link_status = NULL,
=======
	.mac_set = NULL,
>>>>>>> 60a1a4f1
	.capability = pcapif_capability,
	.config = NULL,
	.input_queues_config = NULL,
	.output_queues_config = NULL,
	.print = NULL,
};

ODP_MODULE_CONSTRUCTOR(pcap_pktio_ops)
{
	odp_module_constructor(&pcap_pktio_ops);

	odp_subsystem_register_module(pktio_ops, &pcap_pktio_ops);
}

/* Temporary variable to enable link this module,
 * will remove in Makefile scheme changes.
 */
int enable_link_pcap_pktio_ops = 0;<|MERGE_RESOLUTION|>--- conflicted
+++ resolved
@@ -452,11 +452,8 @@
 	.promisc_mode_set = pcapif_promisc_mode_set,
 	.promisc_mode_get = pcapif_promisc_mode_get,
 	.mac_get = pcapif_mac_addr_get,
-<<<<<<< HEAD
+	.mac_set = NULL,
 	.link_status = NULL,
-=======
-	.mac_set = NULL,
->>>>>>> 60a1a4f1
 	.capability = pcapif_capability,
 	.config = NULL,
 	.input_queues_config = NULL,
