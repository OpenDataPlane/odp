/* Copyright (c) 2017, ARM Limited
 * All rights reserved.
 *
 * SPDX-License-Identifier:	BSD-3-Clause
 */

#include "config.h"

#include <odp_queue_if.h>

<<<<<<< HEAD
extern const queue_fn_t queue_scalable_fn;
extern const queue_fn_t queue_default_fn;

#ifdef ODP_SCHEDULE_SCALABLE
const queue_fn_t *queue_fn = &queue_scalable_fn;
#else
const queue_fn_t *queue_fn = &queue_default_fn;
#endif
=======
extern const queue_api_t queue_scalable_api;
extern const queue_fn_t queue_scalable_fn;

extern const queue_api_t queue_default_api;
extern const queue_fn_t queue_default_fn;

#ifdef ODP_SCHEDULE_SCALABLE
const queue_api_t *queue_api = &queue_scalable_api;
const queue_fn_t *queue_fn = &queue_scalable_fn;
#else
const queue_api_t *queue_api = &queue_default_api;
const queue_fn_t *queue_fn = &queue_default_fn;
#endif

odp_queue_t odp_queue_create(const char *name, const odp_queue_param_t *param)
{
	return queue_api->queue_create(name, param);
}

int odp_queue_destroy(odp_queue_t queue)
{
	return queue_api->queue_destroy(queue);
}

odp_queue_t odp_queue_lookup(const char *name)
{
	return queue_api->queue_lookup(name);
}

int odp_queue_capability(odp_queue_capability_t *capa)
{
	return queue_api->queue_capability(capa);
}

int odp_queue_context_set(odp_queue_t queue, void *context, uint32_t len)
{
	return queue_api->queue_context_set(queue, context, len);
}

void *odp_queue_context(odp_queue_t queue)
{
	return queue_api->queue_context(queue);
}

int odp_queue_enq(odp_queue_t queue, odp_event_t ev)
{
	return queue_api->queue_enq(queue, ev);
}

int odp_queue_enq_multi(odp_queue_t queue, const odp_event_t events[], int num)
{
	return queue_api->queue_enq_multi(queue, events, num);
}

odp_event_t odp_queue_deq(odp_queue_t queue)
{
	return queue_api->queue_deq(queue);
}

int odp_queue_deq_multi(odp_queue_t queue, odp_event_t events[], int num)
{
	return queue_api->queue_deq_multi(queue, events, num);
}

odp_queue_type_t odp_queue_type(odp_queue_t queue)
{
	return queue_api->queue_type(queue);
}

odp_schedule_sync_t odp_queue_sched_type(odp_queue_t queue)
{
	return queue_api->queue_sched_type(queue);
}

odp_schedule_prio_t odp_queue_sched_prio(odp_queue_t queue)
{
	return queue_api->queue_sched_prio(queue);
}

odp_schedule_group_t odp_queue_sched_group(odp_queue_t queue)
{
	return queue_api->queue_sched_group(queue);
}

uint32_t odp_queue_lock_count(odp_queue_t queue)
{
	return queue_api->queue_lock_count(queue);
}

uint64_t odp_queue_to_u64(odp_queue_t hdl)
{
	return queue_api->queue_to_u64(hdl);
}

void odp_queue_param_init(odp_queue_param_t *param)
{
	return queue_api->queue_param_init(param);
}

int odp_queue_info(odp_queue_t queue, odp_queue_info_t *info)
{
	return queue_api->queue_info(queue, info);
}
>>>>>>> 257b08b3
<|MERGE_RESOLUTION|>--- conflicted
+++ resolved
@@ -1,14 +1,13 @@
 /* Copyright (c) 2017, ARM Limited
  * All rights reserved.
  *
- * SPDX-License-Identifier:	BSD-3-Clause
+ * SPDX-License-Identifier:     BSD-3-Clause
  */
 
 #include "config.h"
 
 #include <odp_queue_if.h>
 
-<<<<<<< HEAD
 extern const queue_fn_t queue_scalable_fn;
 extern const queue_fn_t queue_default_fn;
 
@@ -16,109 +15,4 @@
 const queue_fn_t *queue_fn = &queue_scalable_fn;
 #else
 const queue_fn_t *queue_fn = &queue_default_fn;
-#endif
-=======
-extern const queue_api_t queue_scalable_api;
-extern const queue_fn_t queue_scalable_fn;
-
-extern const queue_api_t queue_default_api;
-extern const queue_fn_t queue_default_fn;
-
-#ifdef ODP_SCHEDULE_SCALABLE
-const queue_api_t *queue_api = &queue_scalable_api;
-const queue_fn_t *queue_fn = &queue_scalable_fn;
-#else
-const queue_api_t *queue_api = &queue_default_api;
-const queue_fn_t *queue_fn = &queue_default_fn;
-#endif
-
-odp_queue_t odp_queue_create(const char *name, const odp_queue_param_t *param)
-{
-	return queue_api->queue_create(name, param);
-}
-
-int odp_queue_destroy(odp_queue_t queue)
-{
-	return queue_api->queue_destroy(queue);
-}
-
-odp_queue_t odp_queue_lookup(const char *name)
-{
-	return queue_api->queue_lookup(name);
-}
-
-int odp_queue_capability(odp_queue_capability_t *capa)
-{
-	return queue_api->queue_capability(capa);
-}
-
-int odp_queue_context_set(odp_queue_t queue, void *context, uint32_t len)
-{
-	return queue_api->queue_context_set(queue, context, len);
-}
-
-void *odp_queue_context(odp_queue_t queue)
-{
-	return queue_api->queue_context(queue);
-}
-
-int odp_queue_enq(odp_queue_t queue, odp_event_t ev)
-{
-	return queue_api->queue_enq(queue, ev);
-}
-
-int odp_queue_enq_multi(odp_queue_t queue, const odp_event_t events[], int num)
-{
-	return queue_api->queue_enq_multi(queue, events, num);
-}
-
-odp_event_t odp_queue_deq(odp_queue_t queue)
-{
-	return queue_api->queue_deq(queue);
-}
-
-int odp_queue_deq_multi(odp_queue_t queue, odp_event_t events[], int num)
-{
-	return queue_api->queue_deq_multi(queue, events, num);
-}
-
-odp_queue_type_t odp_queue_type(odp_queue_t queue)
-{
-	return queue_api->queue_type(queue);
-}
-
-odp_schedule_sync_t odp_queue_sched_type(odp_queue_t queue)
-{
-	return queue_api->queue_sched_type(queue);
-}
-
-odp_schedule_prio_t odp_queue_sched_prio(odp_queue_t queue)
-{
-	return queue_api->queue_sched_prio(queue);
-}
-
-odp_schedule_group_t odp_queue_sched_group(odp_queue_t queue)
-{
-	return queue_api->queue_sched_group(queue);
-}
-
-uint32_t odp_queue_lock_count(odp_queue_t queue)
-{
-	return queue_api->queue_lock_count(queue);
-}
-
-uint64_t odp_queue_to_u64(odp_queue_t hdl)
-{
-	return queue_api->queue_to_u64(hdl);
-}
-
-void odp_queue_param_init(odp_queue_param_t *param)
-{
-	return queue_api->queue_param_init(param);
-}
-
-int odp_queue_info(odp_queue_t queue, odp_queue_info_t *info)
-{
-	return queue_api->queue_info(queue, info);
-}
->>>>>>> 257b08b3
+#endif