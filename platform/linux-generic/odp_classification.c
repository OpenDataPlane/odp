/* Copyright (c) 2014, Linaro Limited
 * All rights reserved.
 *
 * SPDX-License-Identifier:     BSD-3-Clause
 */

#include "config.h"

#include <odp/api/classification.h>
#include <odp/api/align.h>
#include <odp/api/queue.h>
#include <odp/api/debug.h>
#include <odp_internal.h>
#include <odp_debug_internal.h>
#include <odp_packet_internal.h>
#include <odp/api/packet_io.h>
#include <odp_packet_io_internal.h>
#include <odp_classification_datamodel.h>
#include <odp_classification_inlines.h>
#include <odp_classification_internal.h>
#include <odp/api/shared_memory.h>
#include <protocols/thash.h>
#include <protocols/eth.h>
#include <protocols/ip.h>
#include <string.h>
#include <errno.h>
#include <stdbool.h>
#include <odp/api/spinlock.h>

#define LOCK(a)      odp_spinlock_lock(a)
#define UNLOCK(a)    odp_spinlock_unlock(a)
#define LOCK_INIT(a)	odp_spinlock_init(a)

static cos_tbl_t *cos_tbl;
static pmr_tbl_t	*pmr_tbl;
static _cls_queue_grp_tbl_t *queue_grp_tbl;

static const rss_key default_rss = {
	.u8 = {
	0x6d, 0x5a, 0x56, 0xda, 0x25, 0x5b, 0x0e, 0xc2,
	0x41, 0x67, 0x25, 0x3d, 0x43, 0xa3, 0x8f, 0xb0,
	0xd0, 0xca, 0x2b, 0xcb, 0xae, 0x7b, 0x30, 0xb4,
	0x77, 0xcb, 0x2d, 0xa3, 0x80, 0x30, 0xf2, 0x0c,
	0x6a, 0x42, 0xb7, 0x3b, 0xbe, 0xac, 0x01, 0xfa,
	}
};

static
cos_t *get_cos_entry_internal(odp_cos_t cos_id)
{
	return &cos_tbl->cos_entry[_odp_typeval(cos_id)];
}

static
pmr_t *get_pmr_entry_internal(odp_pmr_t pmr_id)
{
	return &pmr_tbl->pmr[_odp_typeval(pmr_id)];
}

int odp_classification_init_global(void)
{
	odp_shm_t cos_shm;
	odp_shm_t pmr_shm;
	odp_shm_t queue_grp_shm;
	int i;

	cos_shm = odp_shm_reserve("shm_odp_cos_tbl",
				  sizeof(cos_tbl_t),
				  sizeof(cos_t), 0);

	if (cos_shm == ODP_SHM_INVALID) {
		ODP_ERR("shm allocation failed for shm_odp_cos_tbl");
		goto error;
	}

	cos_tbl = odp_shm_addr(cos_shm);
	if (cos_tbl == NULL)
		goto error_cos;

	memset(cos_tbl, 0, sizeof(cos_tbl_t));
	for (i = 0; i < CLS_COS_MAX_ENTRY; i++) {
		/* init locks */
		cos_t *cos =
			get_cos_entry_internal(_odp_cast_scalar(odp_cos_t, i));
		LOCK_INIT(&cos->s.lock);
	}

	pmr_shm = odp_shm_reserve("shm_odp_pmr_tbl",
				  sizeof(pmr_tbl_t),
				  sizeof(pmr_t), 0);

	if (pmr_shm == ODP_SHM_INVALID) {
		ODP_ERR("shm allocation failed for shm_odp_pmr_tbl");
		goto error_cos;
	}

	pmr_tbl = odp_shm_addr(pmr_shm);
	if (pmr_tbl == NULL)
		goto error_pmr;

	memset(pmr_tbl, 0, sizeof(pmr_tbl_t));
	for (i = 0; i < CLS_PMR_MAX_ENTRY; i++) {
		/* init locks */
		pmr_t *pmr =
			get_pmr_entry_internal(_odp_cast_scalar(odp_pmr_t, i));
		LOCK_INIT(&pmr->s.lock);
	}

	queue_grp_shm = odp_shm_reserve("shm_odp_cls_queue_grp_tbl",
					sizeof(_cls_queue_grp_tbl_t),
					sizeof(queue_entry_t *), 0);

	if (queue_grp_shm == ODP_SHM_INVALID) {
		ODP_ERR("shm allocation failed for queue_grp_tbl");
		goto error_queue_grp;
	}

	queue_grp_tbl = odp_shm_addr(queue_grp_shm);
	memset(queue_grp_tbl, 0, sizeof(_cls_queue_grp_tbl_t));

	return 0;

error_queue_grp:
	odp_shm_free(queue_grp_shm);
error_pmr:
	odp_shm_free(pmr_shm);
error_cos:
	odp_shm_free(cos_shm);
error:
	return -1;
}

int odp_classification_term_global(void)
{
	int ret = 0;
	int rc = 0;

	ret = odp_shm_free(odp_shm_lookup("shm_odp_cos_tbl"));
	if (ret < 0) {
		ODP_ERR("shm free failed for shm_odp_cos_tbl");
		rc = -1;
	}

	ret = odp_shm_free(odp_shm_lookup("shm_odp_pmr_tbl"));
	if (ret < 0) {
		ODP_ERR("shm free failed for shm_odp_pmr_tbl");
		rc = -1;
	}

	ret = odp_shm_free(odp_shm_lookup("shm_odp_cls_queue_grp_tbl"));
	if (ret < 0) {
		ODP_ERR("shm free failed for shm_odp_cls_queue_grp_tbl");
		rc = -1;
	}

	return rc;
}

void odp_cls_cos_param_init(odp_cls_cos_param_t *param)
{
	param->queue = ODP_QUEUE_INVALID;
	param->pool = ODP_POOL_INVALID;
	param->drop_policy = ODP_COS_DROP_NEVER;
	param->num_queue = 1;
	odp_queue_param_init(&param->queue_param);
}

void odp_cls_pmr_param_init(odp_pmr_param_t *param)
{
	memset(param, 0, sizeof(odp_pmr_param_t));
}

int odp_cls_capability(odp_cls_capability_t *capability)
{
	unsigned count = 0;

	for (int i = 0; i < CLS_PMR_MAX_ENTRY; i++)
		if (!pmr_tbl->pmr[i].s.valid)
			count++;

	capability->max_pmr_terms = CLS_PMR_MAX_ENTRY;
	capability->available_pmr_terms = count;
	capability->max_cos = CLS_COS_MAX_ENTRY;
	capability->pmr_range_supported = false;
	capability->supported_terms.all_bits = 0;
	capability->supported_terms.bit.ip_proto = 1;
	capability->supported_terms.bit.udp_dport = 1;
	capability->supported_terms.bit.udp_sport = 1;
	capability->supported_terms.bit.tcp_dport = 1;
	capability->supported_terms.bit.tcp_sport = 1;
	capability->supported_terms.bit.sip_addr = 1;
	capability->supported_terms.bit.dip_addr = 1;
	capability->random_early_detection = ODP_SUPPORT_NO;
	capability->back_pressure = ODP_SUPPORT_NO;
	capability->threshold_red.all_bits = 0;
	capability->threshold_bp.all_bits = 0;
	capability->max_hash_queues = CLS_COS_QUEUE_MAX;
	return 0;
}

static void _odp_cls_update_hash_proto(cos_t *cos,
				       odp_pktin_hash_proto_t hash_proto)
{
	if (hash_proto.proto.ipv4 || hash_proto.proto.ipv4_tcp ||
	    hash_proto.proto.ipv4_udp)
		cos->s.hash_proto.ipv4 = 1;
	if (hash_proto.proto.ipv6 || hash_proto.proto.ipv6_tcp ||
	    hash_proto.proto.ipv6_udp)
		cos->s.hash_proto.ipv6 = 1;
	if (hash_proto.proto.ipv4_tcp || hash_proto.proto.ipv6_tcp)
		cos->s.hash_proto.tcp = 1;
	if (hash_proto.proto.ipv4_udp || hash_proto.proto.ipv6_udp)
		cos->s.hash_proto.udp = 1;
}

<<<<<<< HEAD
odp_cos_t odp_cls_cos_create(const char *name, odp_cls_cos_param_t *param)
{
	int i, j;
=======
static inline void _cls_queue_unwind(uint32_t tbl_index, uint32_t j)
{
	while (j > 0)
		odp_queue_destroy(queue_grp_tbl->s.queue[tbl_index + --j]);
}

odp_cos_t odp_cls_cos_create(const char *name, odp_cls_cos_param_t *param)
{
	uint32_t i, j;
>>>>>>> 257b08b3
	odp_queue_t queue;
	odp_cls_drop_t drop_policy;
	cos_t *cos;
	uint32_t tbl_index;

<<<<<<< HEAD
	/* Packets are dropped if Queue or Pool is invalid*/
	if (param->num_queue > CLS_COS_QUEUE_MAX)
=======
	/* num_queue should not be zero */
	if (param->num_queue > CLS_COS_QUEUE_MAX || param->num_queue < 1)
>>>>>>> 257b08b3
		return ODP_COS_INVALID;

	drop_policy = param->drop_policy;

	for (i = 0; i < CLS_COS_MAX_ENTRY; i++) {
		cos = &cos_tbl->cos_entry[i];
		LOCK(&cos->s.lock);
		if (0 == cos->s.valid) {
			char *cos_name = cos->s.name;

			if (name == NULL) {
				cos_name[0] = 0;
			} else {
				strncpy(cos_name, name, ODP_COS_NAME_LEN - 1);
				cos_name[ODP_COS_NAME_LEN - 1] = 0;
			}
			for (j = 0; j < CLS_PMR_PER_COS_MAX; j++) {
				cos->s.pmr[j] = NULL;
				cos->s.linked_cos[j] = NULL;
			}

			if (param->num_queue > 1) {
				odp_queue_param_init(&cos->s.queue_param);
				cos->s.queue_group = true;
				cos->s.queue = ODP_QUEUE_INVALID;
				cos->s.num_queue = param->num_queue;
				_odp_cls_update_hash_proto(cos,
							   param->hash_proto);
<<<<<<< HEAD
				tbl_index = cos->s.index * CLS_COS_QUEUE_MAX;
				for (j = 0; j < CLS_COS_QUEUE_MAX; j++) {
					queue = odp_queue_create(NULL, &cos->s.
								 queue_param);
					if (queue == ODP_QUEUE_INVALID) {
=======
				tbl_index = i * CLS_COS_QUEUE_MAX;
				for (j = 0; j < param->num_queue; j++) {
					queue = odp_queue_create(NULL, &cos->s.
								 queue_param);
					if (queue == ODP_QUEUE_INVALID) {
						/* unwind the queues */
						_cls_queue_unwind(tbl_index, j);
>>>>>>> 257b08b3
						UNLOCK(&cos->s.lock);
						return ODP_COS_INVALID;
					}
					queue_grp_tbl->s.queue[tbl_index + j] =
							queue;
				}

			} else {
				cos->s.queue = param->queue;
			}

			cos->s.pool = param->pool;
			cos->s.headroom = 0;
			cos->s.valid = 1;
			cos->s.drop_policy = drop_policy;
			odp_atomic_init_u32(&cos->s.num_rule, 0);
			cos->s.index = i;
			UNLOCK(&cos->s.lock);
			return _odp_cast_scalar(odp_cos_t, i);
		}
		UNLOCK(&cos->s.lock);
	}

	ODP_ERR("CLS_COS_MAX_ENTRY reached");
	return ODP_COS_INVALID;
}

/*
 * Allocate an odp_pmr_t Handle
 */
static
odp_pmr_t alloc_pmr(pmr_t **pmr)
{
	int i;

	for (i = 0; i < CLS_PMR_MAX_ENTRY; i++) {
		LOCK(&pmr_tbl->pmr[i].s.lock);
		if (0 == pmr_tbl->pmr[i].s.valid) {
			pmr_tbl->pmr[i].s.valid = 1;
			odp_atomic_init_u32(&pmr_tbl->pmr[i].s.count, 0);
			pmr_tbl->pmr[i].s.num_pmr = 0;
			*pmr = &pmr_tbl->pmr[i];
			/* return as locked */
			return _odp_cast_scalar(odp_pmr_t, i);
		}
		UNLOCK(&pmr_tbl->pmr[i].s.lock);
	}
	ODP_ERR("CLS_PMR_MAX_ENTRY reached");
	return ODP_PMR_INVAL;
}

static
cos_t *get_cos_entry(odp_cos_t cos_id)
{
	if (_odp_typeval(cos_id) >= CLS_COS_MAX_ENTRY ||
	    cos_id == ODP_COS_INVALID)
		return NULL;
	if (cos_tbl->cos_entry[_odp_typeval(cos_id)].s.valid == 0)
		return NULL;
	return &cos_tbl->cos_entry[_odp_typeval(cos_id)];
}

static
pmr_t *get_pmr_entry(odp_pmr_t pmr_id)
{
	if (_odp_typeval(pmr_id) >= CLS_PMR_MAX_ENTRY ||
	    pmr_id == ODP_PMR_INVAL)
		return NULL;
	if (pmr_tbl->pmr[_odp_typeval(pmr_id)].s.valid == 0)
		return NULL;
	return &pmr_tbl->pmr[_odp_typeval(pmr_id)];
}

int odp_cos_destroy(odp_cos_t cos_id)
{
	cos_t *cos = get_cos_entry(cos_id);

	if (NULL == cos) {
		ODP_ERR("Invalid odp_cos_t handle");
		return -1;
	}

	cos->s.valid = 0;
	return 0;
}

int odp_cos_queue_set(odp_cos_t cos_id, odp_queue_t queue_id)
{
	cos_t *cos = get_cos_entry(cos_id);

	if (cos == NULL) {
		ODP_ERR("Invalid odp_cos_t handle");
		return -1;
	}
	/* Locking is not required as intermittent stale
	data during CoS modification is acceptable*/
	cos->s.queue = queue_id;
	return 0;
}

odp_queue_t odp_cos_queue(odp_cos_t cos_id)
{
	cos_t *cos = get_cos_entry(cos_id);

	if (!cos) {
		ODP_ERR("Invalid odp_cos_t handle");
		return ODP_QUEUE_INVALID;
	}

	return cos->s.queue;
}

uint32_t odp_cls_cos_num_queue(odp_cos_t cos_id)
{
	cos_t *cos = get_cos_entry(cos_id);

	if (!cos) {
		ODP_ERR("Invalid odp_cos_t handle");
		return 0;
	}
<<<<<<< HEAD

	return cos->s.num_queue;
}

uint32_t odp_cls_cos_queues(odp_cos_t cos_id, odp_queue_t queue[],
			    uint32_t num)
{
	uint32_t num_queues;
	cos_t *cos;
	uint32_t tbl_index;
	uint32_t i;

	cos  = get_cos_entry(cos_id);
	if (!cos) {
		ODP_ERR("Invalid odp_cos_t handle");
		return 0;
	}

=======

	return cos->s.num_queue;
}

uint32_t odp_cls_cos_queues(odp_cos_t cos_id, odp_queue_t queue[],
			    uint32_t num)
{
	uint32_t num_queues;
	cos_t *cos;
	uint32_t tbl_index;
	uint32_t i;

	cos  = get_cos_entry(cos_id);
	if (!cos) {
		ODP_ERR("Invalid odp_cos_t handle");
		return 0;
	}

>>>>>>> 257b08b3
	if (num < cos->s.num_queue)
		num_queues = num;
	else
		num_queues = cos->s.num_queue;

	tbl_index = cos->s.index * CLS_COS_QUEUE_MAX;
	for (i = 0; i < num_queues; i++)
		queue[i] = queue_grp_tbl->s.queue[tbl_index + i];

	return num_queues;
}

int odp_cos_drop_set(odp_cos_t cos_id, odp_cls_drop_t drop_policy)
{
	cos_t *cos = get_cos_entry(cos_id);

	if (!cos) {
		ODP_ERR("Invalid odp_cos_t handle");
		return -1;
	}

	/*Drop policy is not supported in v1.0*/
	cos->s.drop_policy = drop_policy;
	return 0;
}

odp_cls_drop_t odp_cos_drop(odp_cos_t cos_id)
{
	cos_t *cos = get_cos_entry(cos_id);

	if (!cos) {
		ODP_ERR("Invalid odp_cos_t handle");
		return -1;
	}

	return cos->s.drop_policy;
}

int odp_pktio_default_cos_set(odp_pktio_t pktio_in, odp_cos_t default_cos)
{
	pktio_entry_t *entry;
	cos_t *cos;

	entry = get_pktio_entry(pktio_in);
	if (entry == NULL) {
		ODP_ERR("Invalid odp_pktio_t handle");
		return -1;
	}
	cos = get_cos_entry(default_cos);
	if (cos == NULL) {
		ODP_ERR("Invalid odp_cos_t handle");
		return -1;
	}

	entry->s.cls.default_cos = cos;
	return 0;
}

int odp_pktio_error_cos_set(odp_pktio_t pktio_in, odp_cos_t error_cos)
{
	pktio_entry_t *entry;
	cos_t *cos;

	entry = get_pktio_entry(pktio_in);
	if (entry == NULL) {
		ODP_ERR("Invalid odp_pktio_t handle");
		return -1;
	}

	cos = get_cos_entry(error_cos);
	if (cos == NULL) {
		ODP_ERR("Invalid odp_cos_t handle");
		return -1;
	}

	entry->s.cls.error_cos = cos;
	return 0;
}

int odp_pktio_skip_set(odp_pktio_t pktio_in, uint32_t offset)
{
	pktio_entry_t *entry = get_pktio_entry(pktio_in);

	if (entry == NULL) {
		ODP_ERR("Invalid odp_cos_t handle");
		return -1;
	}

	entry->s.cls.skip = offset;
	return 0;
}

int odp_pktio_headroom_set(odp_pktio_t pktio_in, uint32_t headroom)
{
	pktio_entry_t *entry = get_pktio_entry(pktio_in);

	if (entry == NULL) {
		ODP_ERR("Invalid odp_pktio_t handle");
		return -1;
	}
	entry->s.cls.headroom = headroom;
	return 0;
}

int odp_cos_with_l2_priority(odp_pktio_t pktio_in,
			     uint8_t num_qos,
			     uint8_t qos_table[],
			     odp_cos_t cos_table[])
{
	pmr_l2_cos_t *l2_cos;
	uint32_t i;
	cos_t *cos;
	pktio_entry_t *entry = get_pktio_entry(pktio_in);

	if (entry == NULL) {
		ODP_ERR("Invalid odp_pktio_t handle");
		return -1;
	}
	l2_cos = &entry->s.cls.l2_cos_table;

	LOCK(&l2_cos->lock);
	/* Update the L2 QoS table*/
	for (i = 0; i < num_qos; i++) {
		cos = get_cos_entry(cos_table[i]);
		if (cos != NULL) {
			if (CLS_COS_MAX_L2_QOS > qos_table[i])
				l2_cos->cos[qos_table[i]] = cos;
		}
	}
	UNLOCK(&l2_cos->lock);
	return 0;
}

int odp_cos_with_l3_qos(odp_pktio_t pktio_in,
			uint32_t num_qos,
			uint8_t qos_table[],
			odp_cos_t cos_table[],
			odp_bool_t l3_preference)
{
	pmr_l3_cos_t *l3_cos;
	uint32_t i;
	pktio_entry_t *entry = get_pktio_entry(pktio_in);
	cos_t *cos;

	if (entry == NULL) {
		ODP_ERR("Invalid odp_pktio_t handle");
		return -1;
	}

	entry->s.cls.l3_precedence = l3_preference;
	l3_cos = &entry->s.cls.l3_cos_table;

	LOCK(&l3_cos->lock);
	/* Update the L3 QoS table*/
	for (i = 0; i < num_qos; i++) {
		cos = get_cos_entry(cos_table[i]);
		if (cos != NULL) {
			if (CLS_COS_MAX_L3_QOS > qos_table[i])
				l3_cos->cos[qos_table[i]] = cos;
		}
	}
	UNLOCK(&l3_cos->lock);
	return 0;
}

static int odp_pmr_create_term(pmr_term_value_t *value,
			       const odp_pmr_param_t *param)
{
	value->term = param->term;
	value->range_term = param->range_term;
	uint8_t i;

	switch (value->term) {
	case ODP_PMR_SIP6_ADDR:
	case ODP_PMR_DIP6_ADDR:
	if (!value->range_term) {
		memset(value->match_ipv6.addr.u8, 0, 16);
		memset(value->match_ipv6.mask.u8, 0, 16);
		memcpy(&value->match_ipv6.addr.u8, param->match.value,
		       param->val_sz);
		memcpy(&value->match_ipv6.mask.u8, param->match.mask,
		       param->val_sz);
		for (i = 0; i < 2; i++)
			value->match_ipv6.addr.u64[i] &=
				value->match_ipv6.mask.u64[i];
	} else {
		memset(value->range_ipv6.addr_start.u8, 0, 16);
		memset(value->range_ipv6.addr_end.u8, 0, 16);
		memcpy(&value->range_ipv6.addr_start.u8, param->range.val_start,
		       param->val_sz);
		memcpy(&value->range_ipv6.addr_end.u8, param->range.val_end,
		       param->val_sz);
	}

	break;
	default:
	if (!value->range_term) {
		value->match.value = 0;
		value->match.mask = 0;
		memcpy(&value->match.value, param->match.value, param->val_sz);
		memcpy(&value->match.mask, param->match.mask, param->val_sz);
		value->match.value &= value->match.mask;
	} else {
		value->range.val_start = 0;
		value->range.val_end = 0;
		memcpy(&value->range.val_start, param->range.val_start,
		       param->val_sz);
		memcpy(&value->range.val_end, param->range.val_end,
		       param->val_sz);
	}
	}
	value->offset = param->offset;
	value->val_sz = param->val_sz;
	return 0;
}

int odp_cls_pmr_destroy(odp_pmr_t pmr_id)
{
	cos_t *src_cos;
	uint32_t loc;
	pmr_t *pmr;
	uint8_t i;

	pmr = get_pmr_entry(pmr_id);
	if (pmr == NULL || pmr->s.src_cos == NULL)
		return -1;

	src_cos = pmr->s.src_cos;
	LOCK(&src_cos->s.lock);
	loc = odp_atomic_load_u32(&src_cos->s.num_rule);
	if (loc == 0)
		goto no_rule;
	loc -= 1;
	for (i = 0; i <= loc; i++)
		if (src_cos->s.pmr[i] == pmr) {
			src_cos->s.pmr[i] = src_cos->s.pmr[loc];
			src_cos->s.linked_cos[i] = src_cos->s.linked_cos[loc];
		}
	odp_atomic_dec_u32(&src_cos->s.num_rule);

no_rule:
	pmr->s.valid = 0;
	UNLOCK(&src_cos->s.lock);
	return 0;
}

odp_pmr_t odp_cls_pmr_create(const odp_pmr_param_t *terms, int num_terms,
			     odp_cos_t src_cos, odp_cos_t dst_cos)
{
	pmr_t *pmr;
	int i;
	odp_pmr_t id;
	int val_sz;
	uint32_t loc;
	cos_t *cos_src = get_cos_entry(src_cos);
	cos_t *cos_dst = get_cos_entry(dst_cos);

	if (NULL == cos_src || NULL == cos_dst) {
		ODP_ERR("Invalid input handle");
		return ODP_PMR_INVAL;
	}

	if (num_terms > CLS_PMRTERM_MAX) {
		ODP_ERR("no of terms greater than supported CLS_PMRTERM_MAX");
		return ODP_PMR_INVAL;
	}

	if (CLS_PMR_PER_COS_MAX == odp_atomic_load_u32(&cos_src->s.num_rule))
		return ODP_PMR_INVAL;

	id = alloc_pmr(&pmr);
	/*if alloc_pmr is successful it returns with the acquired lock*/
	if (id == ODP_PMR_INVAL)
		return id;

	pmr->s.num_pmr = num_terms;
	for (i = 0; i < num_terms; i++) {
		val_sz = terms[i].val_sz;
		if (val_sz > CLS_PMR_TERM_BYTES_MAX) {
			pmr->s.valid = 0;
			return ODP_PMR_INVAL;
		}
		if (0 > odp_pmr_create_term(&pmr->s.pmr_term_value[i],
					    &terms[i])) {
			UNLOCK(&pmr->s.lock);
			return ODP_PMR_INVAL;
		}
	}

	loc = odp_atomic_fetch_inc_u32(&cos_src->s.num_rule);
	cos_src->s.pmr[loc] = pmr;
	cos_src->s.linked_cos[loc] = cos_dst;
	pmr->s.src_cos = cos_src;

	UNLOCK(&pmr->s.lock);
	return id;
}

int odp_cls_cos_pool_set(odp_cos_t cos_id, odp_pool_t pool)
{
	cos_t *cos;

	cos = get_cos_entry(cos_id);
	if (cos == NULL) {
		ODP_ERR("Invalid odp_cos_t handle");
		return -1;
	}

	cos->s.pool = pool;

	return 0;
}

odp_pool_t odp_cls_cos_pool(odp_cos_t cos_id)
{
	cos_t *cos;

	cos = get_cos_entry(cos_id);
	if (cos == NULL) {
		ODP_ERR("Invalid odp_cos_t handle");
		return ODP_POOL_INVALID;
	}

	return cos->s.pool;
}

/*
 * This function goes through each PMR_TERM value in pmr_t structure and calls
 * verification function for each term.Returns 1 if PMR matches or 0 otherwise.
 */
static
int verify_pmr(pmr_t *pmr, const uint8_t *pkt_addr, odp_packet_hdr_t *pkt_hdr)
{
	int pmr_failure = 0;
	int num_pmr;
	int i;
	pmr_term_value_t *term_value;

	/* Locking is not required as PMR rules for in-flight packets
	delivery during a PMR change is indeterminate*/

	if (!pmr->s.valid)
		return 0;
	num_pmr = pmr->s.num_pmr;

	/* Iterate through list of PMR Term values in a pmr_t */
	for (i = 0; i < num_pmr; i++) {
		term_value = &pmr->s.pmr_term_value[i];
		switch (term_value->term) {
		case ODP_PMR_LEN:
			if (!verify_pmr_packet_len(pkt_hdr, term_value))
				pmr_failure = 1;
			break;
		case ODP_PMR_ETHTYPE_0:
			if (!verify_pmr_eth_type_0(pkt_addr, pkt_hdr,
						   term_value))
				pmr_failure = 1;
			break;
		case ODP_PMR_ETHTYPE_X:
			if (!verify_pmr_eth_type_x(pkt_addr, pkt_hdr,
						   term_value))
				pmr_failure = 1;
			break;
		case ODP_PMR_VLAN_ID_0:
			if (!verify_pmr_vlan_id_0(pkt_addr, pkt_hdr,
						  term_value))
				pmr_failure = 1;
			break;
		case ODP_PMR_VLAN_ID_X:
			if (!verify_pmr_vlan_id_x(pkt_addr, pkt_hdr,
						  term_value))
				pmr_failure = 1;
			break;
		case ODP_PMR_DMAC:
			if (!verify_pmr_dmac(pkt_addr, pkt_hdr,
					     term_value))
				pmr_failure = 1;
			break;
		case ODP_PMR_IPPROTO:
			if (!verify_pmr_ip_proto(pkt_addr, pkt_hdr,
						 term_value))
				pmr_failure = 1;
			break;
		case ODP_PMR_UDP_DPORT:
			if (!verify_pmr_udp_dport(pkt_addr, pkt_hdr,
						  term_value))
				pmr_failure = 1;
			break;
		case ODP_PMR_TCP_DPORT:
			if (!verify_pmr_tcp_dport(pkt_addr, pkt_hdr,
						  term_value))
				pmr_failure = 1;
			break;
		case ODP_PMR_UDP_SPORT:
			if (!verify_pmr_udp_sport(pkt_addr, pkt_hdr,
						  term_value))
				pmr_failure = 1;
			break;
		case ODP_PMR_TCP_SPORT:
			if (!verify_pmr_tcp_sport(pkt_addr, pkt_hdr,
						  term_value))
				pmr_failure = 1;
			break;
		case ODP_PMR_SIP_ADDR:
			if (!verify_pmr_ipv4_saddr(pkt_addr, pkt_hdr,
						   term_value))
				pmr_failure = 1;
			break;
		case ODP_PMR_DIP_ADDR:
			if (!verify_pmr_ipv4_daddr(pkt_addr, pkt_hdr,
						   term_value))
				pmr_failure = 1;
			break;
		case ODP_PMR_SIP6_ADDR:
			if (!verify_pmr_ipv6_saddr(pkt_addr, pkt_hdr,
						   term_value))
				pmr_failure = 1;
			break;
		case ODP_PMR_DIP6_ADDR:
			if (!verify_pmr_ipv6_daddr(pkt_addr, pkt_hdr,
						   term_value))
				pmr_failure = 1;
			break;
		case ODP_PMR_IPSEC_SPI:
			if (!verify_pmr_ipsec_spi(pkt_addr, pkt_hdr,
						  term_value))
				pmr_failure = 1;
			break;
		case ODP_PMR_LD_VNI:
			if (!verify_pmr_ld_vni(pkt_addr, pkt_hdr,
					       term_value))
				pmr_failure = 1;
			break;
		case ODP_PMR_CUSTOM_FRAME:
			if (!verify_pmr_custom_frame(pkt_addr, pkt_hdr,
						     term_value))
				pmr_failure = 1;
			break;
		case ODP_PMR_INNER_HDR_OFF:
			break;
		}

		if (pmr_failure)
			return false;
	}
	odp_atomic_inc_u32(&pmr->s.count);
	return true;
}

/*
 * Match a PMR chain with a Packet and return matching CoS
 * This function gets called recursively to check the chained PMR Term value
 * with the packet.
 */
static
cos_t *match_pmr_cos(cos_t *cos, const uint8_t *pkt_addr, pmr_t *pmr,
		     odp_packet_hdr_t *hdr)
{
	cos_t *retcos;
	uint32_t i;

	retcos  = NULL;

	if (cos == NULL || pmr == NULL)
		return NULL;

	if (!cos->s.valid)
		return NULL;

	if (verify_pmr(pmr, pkt_addr, hdr)) {
		/** This gets called recursively to check all the PMRs in
		 * a PMR chain */
		if (0 == odp_atomic_load_u32(&cos->s.num_rule))
			return cos;

		for (i = 0; i < odp_atomic_load_u32(&cos->s.num_rule); i++) {
			retcos = match_pmr_cos(cos->s.linked_cos[i], pkt_addr,
					       cos->s.pmr[i], hdr);
			if (!retcos)
				return cos;
		}
	}
	return retcos;
}

int pktio_classifier_init(pktio_entry_t *entry)
{
	classifier_t *cls;

	/* classifier lock should be acquired by the calling function */
	if (entry == NULL)
		return -1;
	cls = &entry->s.cls;
	cls->error_cos = NULL;
	cls->default_cos = NULL;
	cls->headroom = 0;
	cls->skip = 0;

	return 0;
}

static
cos_t *match_qos_cos(pktio_entry_t *entry, const uint8_t *pkt_addr,
		     odp_packet_hdr_t *hdr);

/**
Select a CoS for the given Packet based on pktio

This function will call all the PMRs associated with a pktio for
a given packet and will return the matched COS object.
This function will check PMR, L2 and L3 QoS COS object associated
with the PKTIO interface.

Returns the default cos if the packet does not match any PMR
Returns the error_cos if the packet has an error
**/
static inline cos_t *cls_select_cos(pktio_entry_t *entry,
				    const uint8_t *pkt_addr,
				    odp_packet_hdr_t *pkt_hdr)
{
	pmr_t *pmr;
	cos_t *cos;
	cos_t *default_cos;
	uint32_t i;
	classifier_t *cls;

	cls = &entry->s.cls;
	default_cos = cls->default_cos;

	/* Return error cos for error packet */
	if (pkt_hdr->p.error_flags.all)
		return cls->error_cos;
	/* Calls all the PMRs attached at the PKTIO level*/
	for (i = 0; i < odp_atomic_load_u32(&default_cos->s.num_rule); i++) {
		pmr = default_cos->s.pmr[i];
		cos = default_cos->s.linked_cos[i];
		cos = match_pmr_cos(cos, pkt_addr, pmr, pkt_hdr);
		if (cos)
			return cos;
	}

	cos = match_qos_cos(entry, pkt_addr, pkt_hdr);
	if (cos)
		return cos;

	return cls->default_cos;
}

static uint32_t packet_rss_hash(odp_packet_hdr_t *pkt_hdr,
				odp_cls_hash_proto_t hash_proto,
				const uint8_t *base);

/**
 * Classify packet
 *
 * @param pktio_entry	Ingress pktio
 * @param base		Packet data
 * @param pkt_len	Packet length
 * @param seg_leg	Segment length
 * @param pool[out]	Packet pool
 * @param pkt_hdr[out]	Packet header
 *
 * @retval 0 on success
 * @retval -EFAULT Bug
 * @retval -EINVAL Config error
 *
 * @note *base is not released
 */
int cls_classify_packet(pktio_entry_t *entry, const uint8_t *base,
			uint16_t pkt_len, uint32_t seg_len, odp_pool_t *pool,
			odp_packet_hdr_t *pkt_hdr)
{
	cos_t *cos;
	uint32_t tbl_index;
	uint32_t hash;

	packet_parse_reset(pkt_hdr);
	packet_set_len(pkt_hdr, pkt_len);

	packet_parse_common(&pkt_hdr->p, base, pkt_len, seg_len,
			    ODP_PROTO_LAYER_ALL);
	cos = cls_select_cos(entry, base, pkt_hdr);

	if (cos == NULL)
		return -EINVAL;

<<<<<<< HEAD
	if (cos->s.queue == ODP_QUEUE_INVALID ||
	    cos->s.pool == ODP_POOL_INVALID)
=======
	if (cos->s.queue == ODP_QUEUE_INVALID && cos->s.num_queue == 1)
		return -EFAULT;

	if (cos->s.pool == ODP_POOL_INVALID)
>>>>>>> 257b08b3
		return -EFAULT;

	*pool = cos->s.pool;
	pkt_hdr->p.input_flags.dst_queue = 1;

	if (!cos->s.queue_group) {
		pkt_hdr->dst_queue = queue_fn->from_ext(cos->s.queue);
		return 0;
	}

	hash = packet_rss_hash(pkt_hdr, cos->s.hash_proto, base);
	/* CLS_COS_QUEUE_MAX is a power of 2 */
	hash = hash & (CLS_COS_QUEUE_MAX - 1);
<<<<<<< HEAD
	tbl_index = (cos->s.index * CLS_COS_QUEUE_MAX) + hash;
=======
	tbl_index = (cos->s.index * CLS_COS_QUEUE_MAX) + (hash %
							  cos->s.num_queue);
>>>>>>> 257b08b3
	pkt_hdr->dst_queue = queue_fn->from_ext(queue_grp_tbl->
						s.queue[tbl_index]);
	return 0;
}

static uint32_t packet_rss_hash(odp_packet_hdr_t *pkt_hdr,
				odp_cls_hash_proto_t hash_proto,
				const uint8_t *base)
{
	thash_tuple_t tuple;
	const _odp_ipv4hdr_t *ipv4;
	const _odp_udphdr_t *udp;
	const _odp_tcphdr_t *tcp;
	const _odp_ipv6hdr_t *ipv6;
	uint32_t hash;
	uint32_t tuple_len;

	tuple_len = 0;
	hash = 0;
	if (pkt_hdr->p.input_flags.ipv4) {
		if (hash_proto.ipv4) {
			/* add ipv4 */
<<<<<<< HEAD
			ipv4 = (const _odp_ipv4hdr_t *)base +
				pkt_hdr->p.l3_offset;
=======
			ipv4 = (const _odp_ipv4hdr_t *)(base +
				pkt_hdr->p.l3_offset);
>>>>>>> 257b08b3
			tuple.v4.src_addr = ipv4->src_addr;
			tuple.v4.dst_addr = ipv4->dst_addr;
			tuple_len += 2;
		}

		if (pkt_hdr->p.input_flags.tcp && hash_proto.tcp) {
			/* add tcp */
<<<<<<< HEAD
			tcp = (const _odp_tcphdr_t *)base +
			       pkt_hdr->p.l4_offset;
=======
			tcp = (const _odp_tcphdr_t *)(base +
			       pkt_hdr->p.l4_offset);
>>>>>>> 257b08b3
			tuple.v4.sport = tcp->src_port;
			tuple.v4.dport = tcp->dst_port;
			tuple_len += 1;
		} else if (pkt_hdr->p.input_flags.udp && hash_proto.udp) {
			/* add udp */
<<<<<<< HEAD
			udp = (const _odp_udphdr_t *)base +
			       pkt_hdr->p.l4_offset;
=======
			udp = (const _odp_udphdr_t *)(base +
			       pkt_hdr->p.l4_offset);
>>>>>>> 257b08b3
			tuple.v4.sport = udp->src_port;
			tuple.v4.dport = udp->dst_port;
			tuple_len += 1;
		}
	} else if (pkt_hdr->p.input_flags.ipv6) {
		if (hash_proto.ipv6) {
			/* add ipv6 */
<<<<<<< HEAD
			ipv6 = (const _odp_ipv6hdr_t *)base +
				pkt_hdr->p.l3_offset;
=======
			ipv6 = (const _odp_ipv6hdr_t *)(base +
				pkt_hdr->p.l3_offset);
>>>>>>> 257b08b3
			thash_load_ipv6_addr(ipv6, &tuple);
			tuple_len += 8;
		}
		if (pkt_hdr->p.input_flags.tcp && hash_proto.tcp) {
<<<<<<< HEAD
			tcp = (const _odp_tcphdr_t *)base +
			       pkt_hdr->p.l4_offset;
			tuple.v4.sport = tcp->src_port;
			tuple.v4.dport = tcp->dst_port;
			tuple_len += 1;
		} else if (pkt_hdr->p.input_flags.udp && hash_proto.udp) {
			/* add udp */
			udp = (const _odp_udphdr_t *)base +
			       pkt_hdr->p.l4_offset;
			tuple.v4.sport = udp->src_port;
			tuple.v4.dport = udp->dst_port;
=======
			tcp = (const _odp_tcphdr_t *)(base +
			       pkt_hdr->p.l4_offset);
			tuple.v6.sport = tcp->src_port;
			tuple.v6.dport = tcp->dst_port;
			tuple_len += 1;
		} else if (pkt_hdr->p.input_flags.udp && hash_proto.udp) {
			/* add udp */
			udp = (const _odp_udphdr_t *)(base +
			       pkt_hdr->p.l4_offset);
			tuple.v6.sport = udp->src_port;
			tuple.v6.dport = udp->dst_port;
>>>>>>> 257b08b3
			tuple_len += 1;
		}
	}
	if (tuple_len)
		hash = thash_softrss((uint32_t *)&tuple,
				     tuple_len, default_rss);
	return hash;
}

static
cos_t *match_qos_l3_cos(pmr_l3_cos_t *l3_cos, const uint8_t *pkt_addr,
			odp_packet_hdr_t *hdr)
{
	uint8_t dscp;
	cos_t *cos = NULL;
	const _odp_ipv4hdr_t *ipv4;
	const _odp_ipv6hdr_t *ipv6;

	if (hdr->p.input_flags.l3 && hdr->p.input_flags.ipv4) {
		ipv4 = (const _odp_ipv4hdr_t *)(pkt_addr + hdr->p.l3_offset);
		dscp = _ODP_IPV4HDR_DSCP(ipv4->tos);
		cos = l3_cos->cos[dscp];
	} else if (hdr->p.input_flags.l3 && hdr->p.input_flags.ipv6) {
		ipv6 = (const _odp_ipv6hdr_t *)(pkt_addr + hdr->p.l3_offset);
		dscp = _ODP_IPV6HDR_DSCP(ipv6->ver_tc_flow);
		cos = l3_cos->cos[dscp];
	}

	return cos;
}

static
cos_t *match_qos_l2_cos(pmr_l2_cos_t *l2_cos, const uint8_t *pkt_addr,
			odp_packet_hdr_t *hdr)
{
	cos_t *cos = NULL;
	const _odp_ethhdr_t *eth;
	const _odp_vlanhdr_t *vlan;
	uint16_t qos;

	if (packet_hdr_has_l2(hdr) && hdr->p.input_flags.vlan &&
	    packet_hdr_has_eth(hdr)) {
		eth = (const _odp_ethhdr_t *)(pkt_addr + hdr->p.l2_offset);
		vlan = (const _odp_vlanhdr_t *)(eth + 1);
		qos = _odp_be_to_cpu_16(vlan->tci);
		qos = ((qos >> 13) & 0x07);
		cos = l2_cos->cos[qos];
	}
	return cos;
}

/*
 * Select a CoS for the given Packet based on QoS values
 * This function returns the COS object matching the L2 and L3 QoS
 * based on the l3_preference value of the pktio
*/
static
cos_t *match_qos_cos(pktio_entry_t *entry, const uint8_t *pkt_addr,
		     odp_packet_hdr_t *hdr)
{
	classifier_t *cls = &entry->s.cls;
	pmr_l2_cos_t *l2_cos;
	pmr_l3_cos_t *l3_cos;
	cos_t *cos;

	l2_cos = &cls->l2_cos_table;
	l3_cos = &cls->l3_cos_table;

	if (cls->l3_precedence) {
		cos =  match_qos_l3_cos(l3_cos, pkt_addr, hdr);
		if (cos)
			return cos;
		cos = match_qos_l2_cos(l2_cos, pkt_addr, hdr);
		if (cos)
			return cos;
	} else {
		cos = match_qos_l2_cos(l2_cos, pkt_addr, hdr);
		if (cos)
			return cos;
		cos = match_qos_l3_cos(l3_cos, pkt_addr, hdr);
		if (cos)
			return cos;
	}
	return NULL;
}

uint64_t odp_cos_to_u64(odp_cos_t hdl)
{
	return _odp_pri(hdl);
}

uint64_t odp_pmr_to_u64(odp_pmr_t hdl)
{
	return _odp_pri(hdl);
}<|MERGE_RESOLUTION|>--- conflicted
+++ resolved
@@ -213,11 +213,6 @@
 		cos->s.hash_proto.udp = 1;
 }
 
-<<<<<<< HEAD
-odp_cos_t odp_cls_cos_create(const char *name, odp_cls_cos_param_t *param)
-{
-	int i, j;
-=======
 static inline void _cls_queue_unwind(uint32_t tbl_index, uint32_t j)
 {
 	while (j > 0)
@@ -227,19 +222,13 @@
 odp_cos_t odp_cls_cos_create(const char *name, odp_cls_cos_param_t *param)
 {
 	uint32_t i, j;
->>>>>>> 257b08b3
 	odp_queue_t queue;
 	odp_cls_drop_t drop_policy;
 	cos_t *cos;
 	uint32_t tbl_index;
 
-<<<<<<< HEAD
-	/* Packets are dropped if Queue or Pool is invalid*/
-	if (param->num_queue > CLS_COS_QUEUE_MAX)
-=======
 	/* num_queue should not be zero */
 	if (param->num_queue > CLS_COS_QUEUE_MAX || param->num_queue < 1)
->>>>>>> 257b08b3
 		return ODP_COS_INVALID;
 
 	drop_policy = param->drop_policy;
@@ -268,13 +257,6 @@
 				cos->s.num_queue = param->num_queue;
 				_odp_cls_update_hash_proto(cos,
 							   param->hash_proto);
-<<<<<<< HEAD
-				tbl_index = cos->s.index * CLS_COS_QUEUE_MAX;
-				for (j = 0; j < CLS_COS_QUEUE_MAX; j++) {
-					queue = odp_queue_create(NULL, &cos->s.
-								 queue_param);
-					if (queue == ODP_QUEUE_INVALID) {
-=======
 				tbl_index = i * CLS_COS_QUEUE_MAX;
 				for (j = 0; j < param->num_queue; j++) {
 					queue = odp_queue_create(NULL, &cos->s.
@@ -282,7 +264,6 @@
 					if (queue == ODP_QUEUE_INVALID) {
 						/* unwind the queues */
 						_cls_queue_unwind(tbl_index, j);
->>>>>>> 257b08b3
 						UNLOCK(&cos->s.lock);
 						return ODP_COS_INVALID;
 					}
@@ -403,7 +384,6 @@
 		ODP_ERR("Invalid odp_cos_t handle");
 		return 0;
 	}
-<<<<<<< HEAD
 
 	return cos->s.num_queue;
 }
@@ -422,26 +402,6 @@
 		return 0;
 	}
 
-=======
-
-	return cos->s.num_queue;
-}
-
-uint32_t odp_cls_cos_queues(odp_cos_t cos_id, odp_queue_t queue[],
-			    uint32_t num)
-{
-	uint32_t num_queues;
-	cos_t *cos;
-	uint32_t tbl_index;
-	uint32_t i;
-
-	cos  = get_cos_entry(cos_id);
-	if (!cos) {
-		ODP_ERR("Invalid odp_cos_t handle");
-		return 0;
-	}
-
->>>>>>> 257b08b3
 	if (num < cos->s.num_queue)
 		num_queues = num;
 	else
@@ -1028,15 +988,10 @@
 	if (cos == NULL)
 		return -EINVAL;
 
-<<<<<<< HEAD
-	if (cos->s.queue == ODP_QUEUE_INVALID ||
-	    cos->s.pool == ODP_POOL_INVALID)
-=======
 	if (cos->s.queue == ODP_QUEUE_INVALID && cos->s.num_queue == 1)
 		return -EFAULT;
 
 	if (cos->s.pool == ODP_POOL_INVALID)
->>>>>>> 257b08b3
 		return -EFAULT;
 
 	*pool = cos->s.pool;
@@ -1050,12 +1005,8 @@
 	hash = packet_rss_hash(pkt_hdr, cos->s.hash_proto, base);
 	/* CLS_COS_QUEUE_MAX is a power of 2 */
 	hash = hash & (CLS_COS_QUEUE_MAX - 1);
-<<<<<<< HEAD
-	tbl_index = (cos->s.index * CLS_COS_QUEUE_MAX) + hash;
-=======
 	tbl_index = (cos->s.index * CLS_COS_QUEUE_MAX) + (hash %
 							  cos->s.num_queue);
->>>>>>> 257b08b3
 	pkt_hdr->dst_queue = queue_fn->from_ext(queue_grp_tbl->
 						s.queue[tbl_index]);
 	return 0;
@@ -1078,13 +1029,8 @@
 	if (pkt_hdr->p.input_flags.ipv4) {
 		if (hash_proto.ipv4) {
 			/* add ipv4 */
-<<<<<<< HEAD
-			ipv4 = (const _odp_ipv4hdr_t *)base +
-				pkt_hdr->p.l3_offset;
-=======
 			ipv4 = (const _odp_ipv4hdr_t *)(base +
 				pkt_hdr->p.l3_offset);
->>>>>>> 257b08b3
 			tuple.v4.src_addr = ipv4->src_addr;
 			tuple.v4.dst_addr = ipv4->dst_addr;
 			tuple_len += 2;
@@ -1092,25 +1038,15 @@
 
 		if (pkt_hdr->p.input_flags.tcp && hash_proto.tcp) {
 			/* add tcp */
-<<<<<<< HEAD
-			tcp = (const _odp_tcphdr_t *)base +
-			       pkt_hdr->p.l4_offset;
-=======
 			tcp = (const _odp_tcphdr_t *)(base +
 			       pkt_hdr->p.l4_offset);
->>>>>>> 257b08b3
 			tuple.v4.sport = tcp->src_port;
 			tuple.v4.dport = tcp->dst_port;
 			tuple_len += 1;
 		} else if (pkt_hdr->p.input_flags.udp && hash_proto.udp) {
 			/* add udp */
-<<<<<<< HEAD
-			udp = (const _odp_udphdr_t *)base +
-			       pkt_hdr->p.l4_offset;
-=======
 			udp = (const _odp_udphdr_t *)(base +
 			       pkt_hdr->p.l4_offset);
->>>>>>> 257b08b3
 			tuple.v4.sport = udp->src_port;
 			tuple.v4.dport = udp->dst_port;
 			tuple_len += 1;
@@ -1118,30 +1054,12 @@
 	} else if (pkt_hdr->p.input_flags.ipv6) {
 		if (hash_proto.ipv6) {
 			/* add ipv6 */
-<<<<<<< HEAD
-			ipv6 = (const _odp_ipv6hdr_t *)base +
-				pkt_hdr->p.l3_offset;
-=======
 			ipv6 = (const _odp_ipv6hdr_t *)(base +
 				pkt_hdr->p.l3_offset);
->>>>>>> 257b08b3
 			thash_load_ipv6_addr(ipv6, &tuple);
 			tuple_len += 8;
 		}
 		if (pkt_hdr->p.input_flags.tcp && hash_proto.tcp) {
-<<<<<<< HEAD
-			tcp = (const _odp_tcphdr_t *)base +
-			       pkt_hdr->p.l4_offset;
-			tuple.v4.sport = tcp->src_port;
-			tuple.v4.dport = tcp->dst_port;
-			tuple_len += 1;
-		} else if (pkt_hdr->p.input_flags.udp && hash_proto.udp) {
-			/* add udp */
-			udp = (const _odp_udphdr_t *)base +
-			       pkt_hdr->p.l4_offset;
-			tuple.v4.sport = udp->src_port;
-			tuple.v4.dport = udp->dst_port;
-=======
 			tcp = (const _odp_tcphdr_t *)(base +
 			       pkt_hdr->p.l4_offset);
 			tuple.v6.sport = tcp->src_port;
@@ -1153,7 +1071,6 @@
 			       pkt_hdr->p.l4_offset);
 			tuple.v6.sport = udp->src_port;
 			tuple.v6.dport = udp->dst_port;
->>>>>>> 257b08b3
 			tuple_len += 1;
 		}
 	}
