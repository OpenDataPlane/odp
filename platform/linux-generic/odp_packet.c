--- conflicted
+++ resolved
@@ -1269,16 +1269,7 @@
  *
  */
 
-<<<<<<< HEAD
-int odp_packet_input_index(odp_packet_t pkt)
-{
-	return odp_pktio_index(packet_hdr(pkt)->input);
-}
-
 void odp_packet_user_ptr_set(odp_packet_t pkt, const void *ptr)
-=======
-void odp_packet_user_ptr_set(odp_packet_t pkt, const void *ctx)
->>>>>>> 41b3fa2c
 {
 	odp_packet_hdr_t *pkt_hdr = packet_hdr(pkt);
 
@@ -1969,14 +1960,9 @@
 	if (odp_unlikely(ethtype < _ODP_ETH_LEN_MAX)) {
 		input_flags.snap = 1;
 		if (ethtype > frame_len - *offset) {
-<<<<<<< HEAD
 			prs->flags.snap_len_err = 1;
-			return 0;
-=======
-			prs->error_flags.snap_len = 1;
 			ethtype = 0;
 			goto error;
->>>>>>> 41b3fa2c
 		}
 		ethtype = _odp_be_to_cpu_16(*((const uint16_t *)(uintptr_t)
 					      (parseptr + 6)));
@@ -2022,17 +2008,10 @@
 	uint8_t ver = _ODP_IPV4HDR_VER(ipv4->ver_ihl);
 	uint8_t ihl = _ODP_IPV4HDR_IHL(ipv4->ver_ihl);
 
-<<<<<<< HEAD
-	if (odp_unlikely(ihl < _ODP_IPV4HDR_IHL_MIN) ||
-	    odp_unlikely(ver != 4) ||
-	    (l3_len > frame_len - *offset)) {
-		prs->flags.ip_err = 1;
-=======
 	if (odp_unlikely(ihl < _ODP_IPV4HDR_IHL_MIN ||
 			 ver != 4 ||
 			 (l3_len > frame_len - *offset))) {
-		prs->error_flags.ip_err = 1;
->>>>>>> 41b3fa2c
+		prs->flags.ip_err = 1;
 		return 0;
 	}
 
@@ -2131,15 +2110,8 @@
 	const _odp_tcphdr_t *tcp = (const _odp_tcphdr_t *)*parseptr;
 	uint32_t len = tcp->hl * 4;
 
-<<<<<<< HEAD
-	if (tcp->hl < sizeof(_odp_tcphdr_t) / sizeof(uint32_t))
+	if (odp_unlikely(tcp->hl < sizeof(_odp_tcphdr_t) / sizeof(uint32_t)))
 		prs->flags.tcp_err = 1;
-	else if ((uint32_t)tcp->hl * 4 > sizeof(_odp_tcphdr_t))
-		prs->input_flags.tcpopt = 1;
-=======
-	if (odp_unlikely(tcp->hl < sizeof(_odp_tcphdr_t) / sizeof(uint32_t)))
-		prs->error_flags.tcp_err = 1;
->>>>>>> 41b3fa2c
 
 	*parseptr += len;
 }
@@ -2179,13 +2151,8 @@
 
 	prs->l3_offset = offset;
 
-<<<<<<< HEAD
-	if (layer <= ODP_PROTO_LAYER_L2)
+	if (odp_unlikely(layer <= ODP_PROTO_LAYER_L2))
 		return prs->flags.all.error != 0;
-=======
-	if (odp_unlikely(layer <= ODP_PROTO_LAYER_L2))
-		return prs->error_flags.all != 0;
->>>>>>> 41b3fa2c
 
 	/* Set l3 flag only for known ethtypes */
 	prs->input_flags.l3 = 1;
