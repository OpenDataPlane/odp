--- conflicted
+++ resolved
@@ -89,16 +89,6 @@
 		odp_atomic_init_u32(&pool->s.blkcount, 0);
 
 		/* Initialize pool statistics counters */
-<<<<<<< HEAD
-		odp_atomic_init_u64(&pool->s.bufallocs, 0);
-		odp_atomic_init_u64(&pool->s.buffrees, 0);
-		odp_atomic_init_u64(&pool->s.blkallocs, 0);
-		odp_atomic_init_u64(&pool->s.blkfrees, 0);
-		odp_atomic_init_u64(&pool->s.bufempty, 0);
-		odp_atomic_init_u64(&pool->s.blkempty, 0);
-		odp_atomic_init_u64(&pool->s.high_wm_count, 0);
-		odp_atomic_init_u64(&pool->s.low_wm_count, 0);
-=======
 		odp_atomic_init_u64(&pool->s.poolstats.bufallocs, 0);
 		odp_atomic_init_u64(&pool->s.poolstats.buffrees, 0);
 		odp_atomic_init_u64(&pool->s.poolstats.blkallocs, 0);
@@ -107,7 +97,6 @@
 		odp_atomic_init_u64(&pool->s.poolstats.blkempty, 0);
 		odp_atomic_init_u64(&pool->s.poolstats.high_wm_count, 0);
 		odp_atomic_init_u64(&pool->s.poolstats.low_wm_count, 0);
->>>>>>> a6d1ce8e
 	}
 
 	ODP_DBG("\nPool init global\n");
@@ -172,11 +161,7 @@
 		params->buf.align = 0; /* tmo.__res2 */
 	}
 
-<<<<<<< HEAD
-	/* Default initialization paramters */
-=======
 	/* Default initialization parameters */
->>>>>>> a6d1ce8e
 	uint32_t p_udata_size = 0;
 	uint32_t udata_stride = 0;
 
