include $(top_srcdir)/test/Makefile.inc
TESTS_ENVIRONMENT += TEST_DIR=${top_builddir}/test/validation

<<<<<<< HEAD
ODP_MODULES = pktio ring
=======
ODP_MODULES = pktio \
	      shmem
>>>>>>> c6833d08

if test_vald
TESTS = pktio/pktio_run \
	pktio/pktio_run_tap \
<<<<<<< HEAD
	ring/ringtest$(EXEEXT) \
=======
	shmem/shmem_linux \
>>>>>>> c6833d08
	${top_builddir}/test/validation/atomic/atomic_main$(EXEEXT) \
	${top_builddir}/test/validation/barrier/barrier_main$(EXEEXT) \
	${top_builddir}/test/validation/buffer/buffer_main$(EXEEXT) \
	${top_builddir}/test/validation/classification/classification_main$(EXEEXT) \
	${top_builddir}/test/validation/config/config_main$(EXEEXT) \
	${top_builddir}/test/validation/cpumask/cpumask_main$(EXEEXT) \
	${top_builddir}/test/validation/crypto/crypto_main$(EXEEXT) \
	${top_builddir}/test/validation/errno/errno_main$(EXEEXT) \
	${top_builddir}/test/validation/hash/hash_main$(EXEEXT) \
	${top_builddir}/test/validation/init/init_main_ok$(EXEEXT) \
	${top_builddir}/test/validation/init/init_main_abort$(EXEEXT) \
	${top_builddir}/test/validation/init/init_main_log$(EXEEXT) \
	${top_builddir}/test/validation/lock/lock_main$(EXEEXT) \
	${top_builddir}/test/validation/packet/packet_main$(EXEEXT) \
	${top_builddir}/test/validation/pool/pool_main$(EXEEXT) \
	${top_builddir}/test/validation/queue/queue_main$(EXEEXT) \
	${top_builddir}/test/validation/random/random_main$(EXEEXT) \
	${top_builddir}/test/validation/scheduler/scheduler_main$(EXEEXT) \
	${top_builddir}/test/validation/std_clib/std_clib_main$(EXEEXT) \
	${top_builddir}/test/validation/thread/thread_main$(EXEEXT) \
	${top_builddir}/test/validation/time/time_main$(EXEEXT) \
	${top_builddir}/test/validation/timer/timer_main$(EXEEXT) \
	${top_builddir}/test/validation/traffic_mngr/traffic_mngr_main$(EXEEXT) \
	${top_builddir}/test/validation/shmem/shmem_main$(EXEEXT) \
	${top_builddir}/test/validation/system/system_main$(EXEEXT)

SUBDIRS = $(ODP_MODULES)

if HAVE_PCAP
TESTS += pktio/pktio_run_pcap
endif
<<<<<<< HEAD
if PKTIO_IPC
TESTS += pktio_ipc/pktio_ipc_run
SUBDIRS += pktio_ipc
endif
if netmap_support
TESTS += pktio/pktio_run_netmap
endif
=======
if netmap_support
TESTS += pktio/pktio_run_netmap
endif
if PKTIO_DPDK
TESTS += pktio/pktio_run_dpdk
endif
>>>>>>> c6833d08
endif

dist_check_SCRIPTS = run-test tests-validation.env $(LOG_COMPILER)

test_SCRIPTS = $(dist_check_SCRIPTS)

tests-validation.env:
	echo "TESTS=\"$(TESTS)\""    > $@
	echo "$(TESTS_ENVIRONMENT)" >> $@
	echo "$(LOG_COMPILER)"      >> $@

if test_installdir
installcheck-local:
	$(DESTDIR)/$(testdir)/run-test
endif

#performance tests refer to pktio_env
if test_perf
SUBDIRS = pktio
endif<|MERGE_RESOLUTION|>--- conflicted
+++ resolved
@@ -1,21 +1,15 @@
 include $(top_srcdir)/test/Makefile.inc
 TESTS_ENVIRONMENT += TEST_DIR=${top_builddir}/test/validation
 
-<<<<<<< HEAD
-ODP_MODULES = pktio ring
-=======
 ODP_MODULES = pktio \
+	      ring \
 	      shmem
->>>>>>> c6833d08
 
 if test_vald
 TESTS = pktio/pktio_run \
 	pktio/pktio_run_tap \
-<<<<<<< HEAD
 	ring/ringtest$(EXEEXT) \
-=======
 	shmem/shmem_linux \
->>>>>>> c6833d08
 	${top_builddir}/test/validation/atomic/atomic_main$(EXEEXT) \
 	${top_builddir}/test/validation/barrier/barrier_main$(EXEEXT) \
 	${top_builddir}/test/validation/buffer/buffer_main$(EXEEXT) \
@@ -47,7 +41,6 @@
 if HAVE_PCAP
 TESTS += pktio/pktio_run_pcap
 endif
-<<<<<<< HEAD
 if PKTIO_IPC
 TESTS += pktio_ipc/pktio_ipc_run
 SUBDIRS += pktio_ipc
@@ -55,14 +48,9 @@
 if netmap_support
 TESTS += pktio/pktio_run_netmap
 endif
-=======
-if netmap_support
-TESTS += pktio/pktio_run_netmap
-endif
 if PKTIO_DPDK
 TESTS += pktio/pktio_run_dpdk
 endif
->>>>>>> c6833d08
 endif
 
 dist_check_SCRIPTS = run-test tests-validation.env $(LOG_COMPILER)
