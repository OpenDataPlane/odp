/* Copyright (c) 2013, Linaro Limited
 * All rights reserved.
 *
 * SPDX-License-Identifier:     BSD-3-Clause
 */


/**
 * @file
 *
 * ODP packet IO - implementation internal
 */

#ifndef ODP_PACKET_IO_INTERNAL_H_
#define ODP_PACKET_IO_INTERNAL_H_

#ifdef __cplusplus
extern "C" {
#endif

<<<<<<< HEAD
#include <config.h>

=======
#include <odp/api/packet_io.h>
#include <odp/api/plat/pktio_inlines.h>
>>>>>>> 257b08b3
#include <odp/api/spinlock.h>
#include <odp/api/ticketlock.h>
#include <odp_classification_datamodel.h>
#include <odp_align_internal.h>
#include <odp_debug_internal.h>
#include <odp_queue_if.h>

#include <odp_config_internal.h>
#include <odp/api/hints.h>
#include <net/if.h>

#define PKTIO_MAX_QUEUES 64
<<<<<<< HEAD
/* Forward declaration */
typedef union pktio_entry_u pktio_entry_t;
#include <odp_pktio_ops_subsystem.h>
=======
#include <odp_packet_socket.h>
#include <odp_packet_netmap.h>
#include <odp_packet_tap.h>
#include <odp_packet_null.h>
#include <odp_packet_dpdk.h>
>>>>>>> 257b08b3

#define PKTIO_NAME_LEN 256

#define PKTIN_INVALID  ((odp_pktin_queue_t) {ODP_PKTIO_INVALID, 0})
#define PKTOUT_INVALID ((odp_pktout_queue_t) {ODP_PKTIO_INVALID, 0})

<<<<<<< HEAD
=======
/** Determine if a socket read/write error should be reported. Transient errors
 *  that simply require the caller to retry are ignored, the _send/_recv APIs
 *  are non-blocking and it is the caller's responsibility to retry if the
 *  requested number of packets were not handled. */
#define SOCK_ERR_REPORT(e) (e != EAGAIN && e != EWOULDBLOCK && e != EINTR)

/* Forward declaration */
struct pktio_if_ops;

typedef struct {
	odp_queue_t loopq;		/**< loopback queue for "loop" device */
	odp_bool_t promisc;		/**< promiscuous mode state */
	uint8_t idx;			/**< index of "loop" device */
} pkt_loop_t;

#ifdef HAVE_PCAP
typedef struct {
	char *fname_rx;		/**< name of pcap file for rx */
	char *fname_tx;		/**< name of pcap file for tx */
	void *rx;		/**< rx pcap handle */
	void *tx;		/**< tx pcap handle */
	void *tx_dump;		/**< tx pcap dumper handle */
	odp_pool_t pool;	/**< rx pool */
	unsigned char *buf;	/**< per-pktio temp buffer */
	int loops;		/**< number of times to loop rx pcap */
	int loop_cnt;		/**< number of loops completed */
	odp_bool_t promisc;	/**< promiscuous mode state */
} pkt_pcap_t;
#endif

typedef	struct {
	/* TX */
	struct  {
		_ring_t	*send; /**< ODP ring for IPC msg packets
					    indexes transmitted to shared
					    memory */
		_ring_t	*free; /**< ODP ring for IPC msg packets
					    indexes already processed by remote
					    process */
	} tx;
	/* RX */
	struct {
		_ring_t	*recv; /**< ODP ring for IPC msg packets
					    indexes received from shared
					     memory (from remote process) */
		_ring_t	*free; /**< odp ring for ipc msg packets
					    indexes already processed by
					    current process */
		_ring_t	*cache; /**< local cache to keep packet order right */
	} rx; /* slave */
	void		*pool_base;		/**< Remote pool base addr */
	void		*pool_mdata_base;	/**< Remote pool mdata base addr */
	uint64_t	pkt_size;		/**< Packet size in remote pool */
	odp_pool_t	pool;			/**< Pool of main process */
	enum {
		PKTIO_TYPE_IPC_MASTER = 0, /**< Master is the process which
						creates shm */
		PKTIO_TYPE_IPC_SLAVE	   /**< Slave is the process which
						connects to shm */
	} type; /**< define if it's master or slave process */
	odp_atomic_u32_t ready; /**< 1 - pktio is ready and can recv/send
				     packet, 0 - not yet ready */
	void *pinfo;
	odp_shm_t pinfo_shm;
	odp_shm_t remote_pool_shm; /**< shm of remote pool get with
					_ipc_map_remote_pool() */
} _ipc_pktio_t;

>>>>>>> 257b08b3
struct pktio_entry {
	const pktio_ops_module_t *ops;	/**< Implementation specific methods */
	void *ops_data;			/**< IO operation specific data */

	/* These two locks together lock the whole pktio device */
	odp_ticketlock_t rxl;		/**< RX ticketlock */
	odp_ticketlock_t txl;		/**< TX ticketlock */
	uint8_t cls_enabled;            /**< classifier enabled */
	uint8_t chksum_insert_ena;      /**< pktout checksum offload enabled */
	odp_pktio_t handle;		/**< pktio handle */
<<<<<<< HEAD
=======
	union {
		pkt_loop_t pkt_loop;            /**< Using loopback for IO */
		pkt_sock_t pkt_sock;		/**< using socket API for IO */
		pkt_sock_mmap_t pkt_sock_mmap;	/**< using socket mmap
						 *   API for IO */
		pkt_netmap_t pkt_nm;		/**< using netmap API for IO */
		pkt_dpdk_t pkt_dpdk;		/**< using DPDK for IO */
#ifdef HAVE_PCAP
		pkt_pcap_t pkt_pcap;		/**< Using pcap for IO */
#endif
		pkt_tap_t pkt_tap;		/**< using TAP for IO */
		_ipc_pktio_t ipc;		/**< IPC pktio data */
		pkt_null_t pkt_null;		/**< using null for IO */
	};
>>>>>>> 257b08b3
	enum {
		/* Not allocated */
		PKTIO_STATE_FREE = 0,
		/* Close pending on scheduler response. Next state after this
		 * is PKTIO_STATE_FREE. */
		PKTIO_STATE_CLOSE_PENDING,
		/* Open in progress.
		   Marker for all active states following under. */
		PKTIO_STATE_ACTIVE,
		/* Open completed */
		PKTIO_STATE_OPENED,
		/* Start completed */
		PKTIO_STATE_STARTED,
		/* Stop pending on scheduler response */
		PKTIO_STATE_STOP_PENDING,
		/* Stop completed */
		PKTIO_STATE_STOPPED
	} state;
	odp_pktio_config_t config;	/**< Device configuration */
	classifier_t cls;		/**< classifier linked with this pktio*/
	odp_pktio_stats_t stats;	/**< statistic counters for pktio */
	enum {
		STATS_SYSFS = 0,
		STATS_ETHTOOL,
		STATS_UNSUPPORTED
	} stats_type;
	char name[PKTIO_NAME_LEN];	/**< name of pktio provided to
					   pktio_open() */

	odp_pool_t pool;
	odp_pktio_param_t param;
	odp_pktio_capability_t capa;	/**< Packet IO capabilities */

	/* Storage for queue handles
	 * Multi-queue support is pktio driver specific */
	unsigned num_in_queue;
	unsigned num_out_queue;

	struct {
		odp_queue_t        queue;
		queue_t            queue_int;
		odp_pktin_queue_t  pktin;
	} in_queue[PKTIO_MAX_QUEUES];

	struct {
		odp_queue_t        queue;
		odp_pktout_queue_t pktout;
	} out_queue[PKTIO_MAX_QUEUES];
};

union pktio_entry_u {
	struct pktio_entry s;
	uint8_t pad[ROUNDUP_CACHE_LINE(sizeof(struct pktio_entry))];
};

typedef struct {
	odp_spinlock_t lock;
	pktio_entry_t entries[ODP_CONFIG_PKTIO_ENTRIES];
} pktio_table_t;

<<<<<<< HEAD
=======
typedef struct pktio_if_ops {
	const char *name;
	void (*print)(pktio_entry_t *pktio_entry);
	int (*init_global)(void);
	int (*init_local)(void);
	int (*term)(void);
	int (*open)(odp_pktio_t pktio, pktio_entry_t *pktio_entry,
		    const char *devname, odp_pool_t pool);
	int (*close)(pktio_entry_t *pktio_entry);
	int (*start)(pktio_entry_t *pktio_entry);
	int (*stop)(pktio_entry_t *pktio_entry);
	int (*stats)(pktio_entry_t *pktio_entry, odp_pktio_stats_t *stats);
	int (*stats_reset)(pktio_entry_t *pktio_entry);
	uint64_t (*pktin_ts_res)(pktio_entry_t *pktio_entry);
	odp_time_t (*pktin_ts_from_ns)(pktio_entry_t *pktio_entry, uint64_t ns);
	int (*recv)(pktio_entry_t *entry, int index, odp_packet_t packets[],
		    int num);
	int (*recv_tmo)(pktio_entry_t *entry, int index, odp_packet_t packets[],
			int num, uint64_t wait_usecs);
	int (*recv_mq_tmo)(pktio_entry_t *entry[], int index[], int num_q,
			   odp_packet_t packets[], int num, unsigned *from,
			   uint64_t wait_usecs);
	int (*fd_set)(pktio_entry_t *entry, int index, fd_set *readfds);
	int (*send)(pktio_entry_t *entry, int index,
		    const odp_packet_t packets[], int num);
	uint32_t (*mtu_get)(pktio_entry_t *pktio_entry);
	int (*promisc_mode_set)(pktio_entry_t *pktio_entry,  int enable);
	int (*promisc_mode_get)(pktio_entry_t *pktio_entry);
	int (*mac_get)(pktio_entry_t *pktio_entry, void *mac_addr);
	int (*mac_set)(pktio_entry_t *pktio_entry, const void *mac_addr);
	int (*link_status)(pktio_entry_t *pktio_entry);
	int (*capability)(pktio_entry_t *pktio_entry,
			  odp_pktio_capability_t *capa);
	int (*config)(pktio_entry_t *pktio_entry,
		      const odp_pktio_config_t *config);
	int (*input_queues_config)(pktio_entry_t *pktio_entry,
				   const odp_pktin_queue_param_t *param);
	int (*output_queues_config)(pktio_entry_t *pktio_entry,
				    const odp_pktout_queue_param_t *p);
} pktio_if_ops_t;

>>>>>>> 257b08b3
extern void *pktio_entry_ptr[];

static inline pktio_entry_t *get_pktio_entry(odp_pktio_t pktio)
{
	int idx;

	if (odp_unlikely(pktio == ODP_PKTIO_INVALID))
		return NULL;

	if (odp_unlikely(_odp_typeval(pktio) > ODP_CONFIG_PKTIO_ENTRIES)) {
		ODP_DBG("pktio limit %d/%d exceed\n",
			_odp_typeval(pktio), ODP_CONFIG_PKTIO_ENTRIES);
		return NULL;
	}

	idx = _odp_pktio_index(pktio);

	return pktio_entry_ptr[idx];
}

static inline int pktio_cls_enabled(pktio_entry_t *entry)
{
	return entry->s.cls_enabled;
}

static inline void pktio_cls_enabled_set(pktio_entry_t *entry, int ena)
{
	entry->s.cls_enabled = ena;
}

<<<<<<< HEAD
int pktin_poll_one(int pktio_index,
		   int rx_queue,
		   odp_event_t evt_tbl[]);
int pktin_poll(int pktio_index, int num_queue, int index[]);
void pktio_stop_finalize(int pktio_index);
=======
extern const pktio_if_ops_t netmap_pktio_ops;
extern const pktio_if_ops_t dpdk_pktio_ops;
extern const pktio_if_ops_t sock_mmsg_pktio_ops;
extern const pktio_if_ops_t sock_mmap_pktio_ops;
extern const pktio_if_ops_t loopback_pktio_ops;
#ifdef HAVE_PCAP
extern const pktio_if_ops_t pcap_pktio_ops;
#endif
extern const pktio_if_ops_t tap_pktio_ops;
extern const pktio_if_ops_t null_pktio_ops;
extern const pktio_if_ops_t ipc_pktio_ops;
extern const pktio_if_ops_t * const pktio_if_ops[];

int sysfs_stats(pktio_entry_t *pktio_entry,
		odp_pktio_stats_t *stats);
int sock_stats_fd(pktio_entry_t *pktio_entry,
		  odp_pktio_stats_t *stats,
		  int fd);
int sock_stats_reset_fd(pktio_entry_t *pktio_entry, int fd);
>>>>>>> 257b08b3

/**
 * Try interrupt-driven receive
 *
 * @param queues Pktin queues
 * @param num_q Number of queues
 * @param packets Output packet slots
 * @param num Number of output packet slots
 * @param from Queue from which the call received packets
 * @param usecs Microseconds to wait
 * @param trial_successful Will receive information whether trial was successful
 *
 * @return >=0 on success, number of packets received
 * @return <0 on failure
 */
int sock_recv_mq_tmo_try_int_driven(const struct odp_pktin_queue_t queues[],
				    unsigned num_q, unsigned *from,
				    odp_packet_t packets[], int num,
				    uint64_t usecs,
				    int *trial_successful);

#ifdef __cplusplus
}
#endif

#endif<|MERGE_RESOLUTION|>--- conflicted
+++ resolved
@@ -18,13 +18,8 @@
 extern "C" {
 #endif
 
-<<<<<<< HEAD
-#include <config.h>
-
-=======
 #include <odp/api/packet_io.h>
 #include <odp/api/plat/pktio_inlines.h>
->>>>>>> 257b08b3
 #include <odp/api/spinlock.h>
 #include <odp/api/ticketlock.h>
 #include <odp_classification_datamodel.h>
@@ -37,94 +32,15 @@
 #include <net/if.h>
 
 #define PKTIO_MAX_QUEUES 64
-<<<<<<< HEAD
 /* Forward declaration */
 typedef union pktio_entry_u pktio_entry_t;
 #include <odp_pktio_ops_subsystem.h>
-=======
-#include <odp_packet_socket.h>
-#include <odp_packet_netmap.h>
-#include <odp_packet_tap.h>
-#include <odp_packet_null.h>
-#include <odp_packet_dpdk.h>
->>>>>>> 257b08b3
 
 #define PKTIO_NAME_LEN 256
 
 #define PKTIN_INVALID  ((odp_pktin_queue_t) {ODP_PKTIO_INVALID, 0})
 #define PKTOUT_INVALID ((odp_pktout_queue_t) {ODP_PKTIO_INVALID, 0})
 
-<<<<<<< HEAD
-=======
-/** Determine if a socket read/write error should be reported. Transient errors
- *  that simply require the caller to retry are ignored, the _send/_recv APIs
- *  are non-blocking and it is the caller's responsibility to retry if the
- *  requested number of packets were not handled. */
-#define SOCK_ERR_REPORT(e) (e != EAGAIN && e != EWOULDBLOCK && e != EINTR)
-
-/* Forward declaration */
-struct pktio_if_ops;
-
-typedef struct {
-	odp_queue_t loopq;		/**< loopback queue for "loop" device */
-	odp_bool_t promisc;		/**< promiscuous mode state */
-	uint8_t idx;			/**< index of "loop" device */
-} pkt_loop_t;
-
-#ifdef HAVE_PCAP
-typedef struct {
-	char *fname_rx;		/**< name of pcap file for rx */
-	char *fname_tx;		/**< name of pcap file for tx */
-	void *rx;		/**< rx pcap handle */
-	void *tx;		/**< tx pcap handle */
-	void *tx_dump;		/**< tx pcap dumper handle */
-	odp_pool_t pool;	/**< rx pool */
-	unsigned char *buf;	/**< per-pktio temp buffer */
-	int loops;		/**< number of times to loop rx pcap */
-	int loop_cnt;		/**< number of loops completed */
-	odp_bool_t promisc;	/**< promiscuous mode state */
-} pkt_pcap_t;
-#endif
-
-typedef	struct {
-	/* TX */
-	struct  {
-		_ring_t	*send; /**< ODP ring for IPC msg packets
-					    indexes transmitted to shared
-					    memory */
-		_ring_t	*free; /**< ODP ring for IPC msg packets
-					    indexes already processed by remote
-					    process */
-	} tx;
-	/* RX */
-	struct {
-		_ring_t	*recv; /**< ODP ring for IPC msg packets
-					    indexes received from shared
-					     memory (from remote process) */
-		_ring_t	*free; /**< odp ring for ipc msg packets
-					    indexes already processed by
-					    current process */
-		_ring_t	*cache; /**< local cache to keep packet order right */
-	} rx; /* slave */
-	void		*pool_base;		/**< Remote pool base addr */
-	void		*pool_mdata_base;	/**< Remote pool mdata base addr */
-	uint64_t	pkt_size;		/**< Packet size in remote pool */
-	odp_pool_t	pool;			/**< Pool of main process */
-	enum {
-		PKTIO_TYPE_IPC_MASTER = 0, /**< Master is the process which
-						creates shm */
-		PKTIO_TYPE_IPC_SLAVE	   /**< Slave is the process which
-						connects to shm */
-	} type; /**< define if it's master or slave process */
-	odp_atomic_u32_t ready; /**< 1 - pktio is ready and can recv/send
-				     packet, 0 - not yet ready */
-	void *pinfo;
-	odp_shm_t pinfo_shm;
-	odp_shm_t remote_pool_shm; /**< shm of remote pool get with
-					_ipc_map_remote_pool() */
-} _ipc_pktio_t;
-
->>>>>>> 257b08b3
 struct pktio_entry {
 	const pktio_ops_module_t *ops;	/**< Implementation specific methods */
 	void *ops_data;			/**< IO operation specific data */
@@ -135,23 +51,6 @@
 	uint8_t cls_enabled;            /**< classifier enabled */
 	uint8_t chksum_insert_ena;      /**< pktout checksum offload enabled */
 	odp_pktio_t handle;		/**< pktio handle */
-<<<<<<< HEAD
-=======
-	union {
-		pkt_loop_t pkt_loop;            /**< Using loopback for IO */
-		pkt_sock_t pkt_sock;		/**< using socket API for IO */
-		pkt_sock_mmap_t pkt_sock_mmap;	/**< using socket mmap
-						 *   API for IO */
-		pkt_netmap_t pkt_nm;		/**< using netmap API for IO */
-		pkt_dpdk_t pkt_dpdk;		/**< using DPDK for IO */
-#ifdef HAVE_PCAP
-		pkt_pcap_t pkt_pcap;		/**< Using pcap for IO */
-#endif
-		pkt_tap_t pkt_tap;		/**< using TAP for IO */
-		_ipc_pktio_t ipc;		/**< IPC pktio data */
-		pkt_null_t pkt_null;		/**< using null for IO */
-	};
->>>>>>> 257b08b3
 	enum {
 		/* Not allocated */
 		PKTIO_STATE_FREE = 0,
@@ -212,50 +111,6 @@
 	pktio_entry_t entries[ODP_CONFIG_PKTIO_ENTRIES];
 } pktio_table_t;
 
-<<<<<<< HEAD
-=======
-typedef struct pktio_if_ops {
-	const char *name;
-	void (*print)(pktio_entry_t *pktio_entry);
-	int (*init_global)(void);
-	int (*init_local)(void);
-	int (*term)(void);
-	int (*open)(odp_pktio_t pktio, pktio_entry_t *pktio_entry,
-		    const char *devname, odp_pool_t pool);
-	int (*close)(pktio_entry_t *pktio_entry);
-	int (*start)(pktio_entry_t *pktio_entry);
-	int (*stop)(pktio_entry_t *pktio_entry);
-	int (*stats)(pktio_entry_t *pktio_entry, odp_pktio_stats_t *stats);
-	int (*stats_reset)(pktio_entry_t *pktio_entry);
-	uint64_t (*pktin_ts_res)(pktio_entry_t *pktio_entry);
-	odp_time_t (*pktin_ts_from_ns)(pktio_entry_t *pktio_entry, uint64_t ns);
-	int (*recv)(pktio_entry_t *entry, int index, odp_packet_t packets[],
-		    int num);
-	int (*recv_tmo)(pktio_entry_t *entry, int index, odp_packet_t packets[],
-			int num, uint64_t wait_usecs);
-	int (*recv_mq_tmo)(pktio_entry_t *entry[], int index[], int num_q,
-			   odp_packet_t packets[], int num, unsigned *from,
-			   uint64_t wait_usecs);
-	int (*fd_set)(pktio_entry_t *entry, int index, fd_set *readfds);
-	int (*send)(pktio_entry_t *entry, int index,
-		    const odp_packet_t packets[], int num);
-	uint32_t (*mtu_get)(pktio_entry_t *pktio_entry);
-	int (*promisc_mode_set)(pktio_entry_t *pktio_entry,  int enable);
-	int (*promisc_mode_get)(pktio_entry_t *pktio_entry);
-	int (*mac_get)(pktio_entry_t *pktio_entry, void *mac_addr);
-	int (*mac_set)(pktio_entry_t *pktio_entry, const void *mac_addr);
-	int (*link_status)(pktio_entry_t *pktio_entry);
-	int (*capability)(pktio_entry_t *pktio_entry,
-			  odp_pktio_capability_t *capa);
-	int (*config)(pktio_entry_t *pktio_entry,
-		      const odp_pktio_config_t *config);
-	int (*input_queues_config)(pktio_entry_t *pktio_entry,
-				   const odp_pktin_queue_param_t *param);
-	int (*output_queues_config)(pktio_entry_t *pktio_entry,
-				    const odp_pktout_queue_param_t *p);
-} pktio_if_ops_t;
-
->>>>>>> 257b08b3
 extern void *pktio_entry_ptr[];
 
 static inline pktio_entry_t *get_pktio_entry(odp_pktio_t pktio)
@@ -286,33 +141,11 @@
 	entry->s.cls_enabled = ena;
 }
 
-<<<<<<< HEAD
 int pktin_poll_one(int pktio_index,
 		   int rx_queue,
 		   odp_event_t evt_tbl[]);
 int pktin_poll(int pktio_index, int num_queue, int index[]);
 void pktio_stop_finalize(int pktio_index);
-=======
-extern const pktio_if_ops_t netmap_pktio_ops;
-extern const pktio_if_ops_t dpdk_pktio_ops;
-extern const pktio_if_ops_t sock_mmsg_pktio_ops;
-extern const pktio_if_ops_t sock_mmap_pktio_ops;
-extern const pktio_if_ops_t loopback_pktio_ops;
-#ifdef HAVE_PCAP
-extern const pktio_if_ops_t pcap_pktio_ops;
-#endif
-extern const pktio_if_ops_t tap_pktio_ops;
-extern const pktio_if_ops_t null_pktio_ops;
-extern const pktio_if_ops_t ipc_pktio_ops;
-extern const pktio_if_ops_t * const pktio_if_ops[];
-
-int sysfs_stats(pktio_entry_t *pktio_entry,
-		odp_pktio_stats_t *stats);
-int sock_stats_fd(pktio_entry_t *pktio_entry,
-		  odp_pktio_stats_t *stats,
-		  int fd);
-int sock_stats_reset_fd(pktio_entry_t *pktio_entry, int fd);
->>>>>>> 257b08b3
 
 /**
  * Try interrupt-driven receive
