--- conflicted
+++ resolved
@@ -111,7 +111,6 @@
 #define ODP_CONFIG_SHM_BLOCKS (ODP_CONFIG_POOLS + 48)
 
 /*
-<<<<<<< HEAD
  * Size of the virtual address space pre-reserver for ISHM
  *
  * This is just virtual space preallocation size, not memory allocation.
@@ -126,14 +125,13 @@
  * This the the number of separate SHM areas that can be reserved concurrently
  */
 #define ODPDRV_CONFIG_SHM_BLOCKS 48
-=======
- * Maximum event burst size
+
+/* Maximum event burst size
  *
  * This controls the burst size on various enqueue, dequeue, etc calls. Large
  * burst size improves throughput, but may degrade QoS (increase latency).
  */
 #define CONFIG_BURST_SIZE 16
->>>>>>> ce4fec46
 
 #ifdef __cplusplus
 }
