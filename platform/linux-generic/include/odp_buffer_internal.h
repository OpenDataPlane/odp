--- conflicted
+++ resolved
@@ -42,15 +42,7 @@
 } seg_entry_t;
 
 /* Common buffer header */
-<<<<<<< HEAD
-struct odp_buffer_hdr_t {
-=======
 struct ODP_ALIGNED_CACHE odp_buffer_hdr_t {
-
-	/* Buffer index in the pool */
-	uint32_t  index;
-
->>>>>>> 257b08b3
 	/* Total segment count */
 	uint16_t  segcount;
 
@@ -109,15 +101,6 @@
 	/* User area pointer */
 	void    *uarea_addr;
 
-<<<<<<< HEAD
-	/* Max data size */
-	uint32_t size;
-
-	/* Event subtype. Should be ODP_EVENT_NO_SUBTYPE except packets. */
-	int8_t    event_subtype;
-
-=======
->>>>>>> 257b08b3
 	/* ipc mapped process can not walk over pointers,
 	 * offset has to be used */
 	uint64_t ipc_data_offset;
