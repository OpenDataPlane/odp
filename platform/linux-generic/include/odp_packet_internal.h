--- conflicted
+++ resolved
@@ -179,11 +179,6 @@
 	return (odp_packet_t)(odp_packet_hdr_t *)buf_hdr;
 }
 
-<<<<<<< HEAD
-static inline odp_buffer_t packet_to_buffer(odp_packet_t pkt)
-{
-	return (odp_buffer_t)pkt;
-=======
 static inline seg_entry_t *seg_entry_last(odp_packet_hdr_t *hdr)
 {
 	odp_packet_hdr_t *last;
@@ -192,7 +187,6 @@
 	last     = hdr->buf_hdr.last_seg;
 	last_seg = last->buf_hdr.num_seg - 1;
 	return &last->buf_hdr.seg[last_seg];
->>>>>>> 91ef9f7e
 }
 
 /**
@@ -236,14 +230,8 @@
 			     CONFIG_PACKET_TAILROOM;
 
 	pkt_hdr->input = ODP_PKTIO_INVALID;
-<<<<<<< HEAD
 	pkt_hdr->buf_hdr.event_subtype = ODP_EVENT_PACKET_BASIC;
 
-	/* By default packet has no references */
-	pkt_hdr->unshared_len = len;
-	pkt_hdr->ref_hdr = NULL;
-=======
->>>>>>> 91ef9f7e
 }
 
 static inline void copy_packet_parser_metadata(odp_packet_hdr_t *src_hdr,
