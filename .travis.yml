# Copyright (c) 2016, Linaro Limited
# All rights reserved.
# SPDX-License-Identifier:     BSD-3-Clause
#
# Please update xxxx for your coverity token and notification email if required
# pushing to github/master will run make check
# pushing to github/coverity_scan will also launch a static analysis
# See https://scan.coverity.com/travis_ci

language: c
sudo: required
dist: trusty
group: deprecated-2017Q2
notifications:
  email: false
env:
  global:
    # COVERITY_SCAN_TOKEN
    # ** specific to your project **
    # Note:
    # You should have a github account and travis linked travis account.
    # The secure key to be filled below is the 685 character long encrypted
    # token you can find as follow from your coverity dashboard
    # (at https://scan.coverity.com/dashboard):
    # Click on the github project (<you>/odp-dpdk)
    # Click on "submit build"
    # Click on "Configure Travis CI"
    # Look at the COVERITY_SCAN_TOKEN in the env: global: section
    # of the configuration example.
    # copy the secure:<key> below
    #
    - secure: "xxxx"
    #
    # By default Linaro CODECOV_TOKEN token is used. It's ok to use it to see
    # for individual commit validation. But you you want to track tests history
    # you need generated new one at https://codecov.io specific for your repo.
    - CODECOV_TOKEN=8e1c0fd8-62ff-411e-a79f-5839f6662c11

addons:
        apt:
                packages:
                        - gcc
                        - automake autoconf libtool graphviz mscgen doxygen
                        - codespell
                        - libssl-dev
                        - libpcap-dev
                        - libnuma-dev
#        coverity_scan:
#                project:
#                        name: "$TRAVIS_REPO_SLUG"
#                        notification_email: xxxx
#                        build_command_prepend: "./bootstrap && ./configure --enable-test-cpp --enable-test-vald --enable-test-helper --enable-test-perf --enable-user-guides --enable-test-example"
#                        build_command:   "make"
#                        branch_pattern: coverity_scan

compiler:
        - gcc

cache:
        pip: true
        directories:
                - dpdk

env:
        - CONF=""
        - CONF="--disable-abi-compat"
        - CONF="--enable-schedule-sp"
        - CONF="--enable-schedule-iquery"

before_install:
#       Install cunit for the validation tests because distro version is too old and fails C99 compile
        - sudo apt-get remove libcunit1-dev libcunit1
        - wget http://ftp.debian.org/debian/pool/main/c/cunit/libcunit1_2.1-3-dfsg-2_amd64.deb
        - wget http://ftp.debian.org/debian/pool/main/c/cunit/libcunit1-dev_2.1-3-dfsg-2_amd64.deb
        - sudo dpkg -i libcunit1_2.1-3-dfsg-2_amd64.deb libcunit1-dev_2.1-3-dfsg-2_amd64.deb

          # Updated Doxygen
        - |
          if [ ! -f "$HOME/doxygen-install/bin/doxygen" ]; then
                wget https://github.com/doxygen/doxygen/archive/Release_1_8_13.tar.gz
                tar xpvf Release_1_8_13.tar.gz
                pushd doxygen-Release_1_8_13
                cmake -DCMAKE_INSTALL_PREFIX=$HOME/doxygen-install .
                make install
                popd
          fi
        - export PATH=$HOME/doxygen-install/bin:$PATH


install:
        - sudo apt-get -qq update
        - sudo apt-get install linux-headers-`uname -r`
        - gem install asciidoctor

<<<<<<< HEAD
        # DPDK. Note that cache must be purged if dpdk version changes.
        - DPDK_VERS="17.02"
=======
        # DPDK pktio. Note that cache must be purged if dpdk version changes.
        - DPDK_VERS="17.08"
>>>>>>> 2cfe1168
        - |
          CACHED_DPDK_VERS=`fgrep Version dpdk/pkg/dpdk.spec | cut -d " " -f 2`
          if [ "${CACHED_DPDK_VERS}" != "${DPDK_VERS}" ]; then
            rm -rf dpdk
          fi
        - TARGET="x86_64-native-linuxapp-gcc"
        - DPDK_MACHINE=snb
        - |
          if [ -n "$TARGET" -a ! -f "dpdk/${TARGET}/lib/libdpdk.a" ]; then
            git -c advice.detachedHead=false clone -q --depth=1 --single-branch --branch=v${DPDK_VERS} http://dpdk.org/git/dpdk dpdk
            pushd dpdk
            git log --oneline --decorate
            echo $CC
            make config T=${TARGET} O=${TARGET}
            pushd ${TARGET}
            sed -ri 's,(CONFIG_RTE_LIBRTE_PMD_PCAP=).*,\1y,' .config
            sed -ri 's,(CONFIG_RTE_LIBRTE_PMD_OPENSSL=).*,\1y,' .config
            cat .config |grep RTE_MACHINE
            if test -n "${DPDK_MACHINE}" ; then
              sed -ri 's,(CONFIG_RTE_MACHINE=).*,\1"'${DPDK_MACHINE}'",' .config
            fi
            popd
            make install T=${TARGET} EXTRA_CFLAGS="-fPIC $DPDK_CFLAGS"
            rm -r ./doc ./${TARGET}/app ./${TARGET}/build
            popd
            EXTRA_CONF="$EXTRA_CONF --with-dpdk-path=`pwd`/dpdk/${TARGET}"
          fi

script:
        - ./bootstrap
        - ./configure --prefix=$HOME/odp-install --enable-test-cpp --enable-test-vald --enable-test-helper --enable-test-perf --enable-user-guides --enable-test-example --with-dpdk-path=`pwd`/dpdk/${TARGET} $CONF
        - make -j $(nproc)
        - sudo LD_LIBRARY_PATH="/usr/local/lib:$LD_LIBRARY_PATH" make check
        - make install

        # Wrapper-script.sh unmounts huge pages after make check
        - echo 1000 | sudo tee /proc/sys/vm/nr_hugepages
        - sudo mkdir -p /mnt/huge
        - sudo mount -t hugetlbfs nodev /mnt/huge

        - echo "Checking linking and run from install..."
        - pushd $HOME
        - echo "Dynamic link.."
        - ${CC} ${OLDPWD}/example/hello/odp_hello.c -o odp_hello_inst `PKG_CONFIG_PATH=${HOME}/odp-install/lib/pkgconfig pkg-config --cflags --libs libodp-dpdk`
        - sudo ODP_PLATFORM_PARAMS="-n 2" LD_LIBRARY_PATH="${HOME}/odp-install/lib:$LD_LIBRARY_PATH" ./odp_hello_inst
        - echo "Static link.."
        - ${CC} ${OLDPWD}/example/hello/odp_hello.c -o odp_hello_inst `PKG_CONFIG_PATH=${HOME}/odp-install/lib/pkgconfig pkg-config --cflags --libs libodp-dpdk --static` -static
        - sudo ODP_PLATFORM_PARAMS="-n 2" ./odp_hello_inst

jobs:
        include:
                - stage: test
                  env: TEST=coverage
                  compiler: gcc
                  script:
                          - sudo -H pip install coverage
                          - ./bootstrap
                          - ./configure --prefix=$HOME/odp-install --enable-test-cpp --enable-test-vald --enable-test-helper --enable-test-perf --enable-user-guides --enable-test-example --with-dpdk-path=`pwd`/dpdk/${TARGET} CFLAGS="-O0 -coverage" CXXFLAGS="-O0 -coverage" LDFLAGS="--coverage"
                          - sudo LD_LIBRARY_PATH="/usr/local/lib:$LD_LIBRARY_PATH" PATH=${PATH//:\.\/node_modules\/\.bin/} make check
                          - find . -type f -iname '*.[ch]' -not -path ".git/*" -execdir gcov {} \; ; bash <(curl -s https://codecov.io/bash) -X coveragepy
                - stage: test
                  env: TEST=doxygen
                  compiler: gcc
                  script:
                          - ./bootstrap
                          - ./configure --with-dpdk-path=`pwd`/dpdk/${TARGET}
                          # doxygen does not trap on warnings, check for them here.
                          - make doxygen-doc 2>&1 |tee doxygen.log
                          - |
                             fgrep -rq warning ./doxygen.log
                             if [ $? -eq 0 ]; then
                               false
                             else
                               true
                             fi
                - stage: test
                  env: TEST=checkpatch
                  compiler: gcc
                  install:
                          - true
                  script:
                          - echo ${TRAVIS_COMMIT_RANGE};
                          - ODP_PATCHES=`echo ${TRAVIS_COMMIT_RANGE} | sed 's/\.//'`;
                          - ./scripts/ci-checkpatches.sh ${ODP_PATCHES};

after_failure:
  - cat config.log
  - find . -name "*.trs" | xargs grep -l '^.test-result. FAIL' | while read trs ; do echo FAILURE detected at $trs; cat ${trs%%.trs}.log ; done<|MERGE_RESOLUTION|>--- conflicted
+++ resolved
@@ -74,31 +74,13 @@
         - wget http://ftp.debian.org/debian/pool/main/c/cunit/libcunit1-dev_2.1-3-dfsg-2_amd64.deb
         - sudo dpkg -i libcunit1_2.1-3-dfsg-2_amd64.deb libcunit1-dev_2.1-3-dfsg-2_amd64.deb
 
-          # Updated Doxygen
-        - |
-          if [ ! -f "$HOME/doxygen-install/bin/doxygen" ]; then
-                wget https://github.com/doxygen/doxygen/archive/Release_1_8_13.tar.gz
-                tar xpvf Release_1_8_13.tar.gz
-                pushd doxygen-Release_1_8_13
-                cmake -DCMAKE_INSTALL_PREFIX=$HOME/doxygen-install .
-                make install
-                popd
-          fi
-        - export PATH=$HOME/doxygen-install/bin:$PATH
-
-
 install:
         - sudo apt-get -qq update
         - sudo apt-get install linux-headers-`uname -r`
         - gem install asciidoctor
 
-<<<<<<< HEAD
         # DPDK. Note that cache must be purged if dpdk version changes.
         - DPDK_VERS="17.02"
-=======
-        # DPDK pktio. Note that cache must be purged if dpdk version changes.
-        - DPDK_VERS="17.08"
->>>>>>> 2cfe1168
         - |
           CACHED_DPDK_VERS=`fgrep Version dpdk/pkg/dpdk.spec | cut -d " " -f 2`
           if [ "${CACHED_DPDK_VERS}" != "${DPDK_VERS}" ]; then
