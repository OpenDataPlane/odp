/* Copyright (c) 2014, Linaro Limited
 * All rights reserved.
 *
 * SPDX-License-Identifier:	BSD-3-Clause
 */

#include <odp_api.h>
#include <CUnit/Basic.h>
#include <odp_cunit_common.h>
#include "test_vectors.h"
#include "odp_crypto_test_inp.h"
#include "crypto.h"

#define MAX_ALG_CAPA 32

struct suite_context_s {
	odp_crypto_op_mode_t pref_mode;
	odp_pool_t pool;
	odp_queue_t queue;
};

static struct suite_context_s suite_context;

static const char *auth_alg_name(odp_auth_alg_t auth)
{
	switch (auth) {
	case ODP_AUTH_ALG_NULL:
		return "ODP_AUTH_ALG_NULL";
	case ODP_AUTH_ALG_MD5_HMAC:
		return "ODP_AUTH_ALG_MD5_HMAC";
	case ODP_AUTH_ALG_SHA256_HMAC:
		return "ODP_AUTH_ALG_SHA256_HMAC";
	case ODP_AUTH_ALG_AES_GCM:
		return "ODP_AUTH_ALG_AES_GCM";
	default:
		return "Unknown";
	}
}

static const char *cipher_alg_name(odp_cipher_alg_t cipher)
{
	switch (cipher) {
	case ODP_CIPHER_ALG_NULL:
		return "ODP_CIPHER_ALG_NULL";
	case ODP_CIPHER_ALG_DES:
		return "ODP_CIPHER_ALG_DES";
	case ODP_CIPHER_ALG_3DES_CBC:
		return "ODP_CIPHER_ALG_3DES_CBC";
	case ODP_CIPHER_ALG_AES_CBC:
		return "ODP_CIPHER_ALG_AES_CBC";
	case ODP_CIPHER_ALG_AES_GCM:
		return "ODP_CIPHER_ALG_AES_GCM";
	default:
		return "Unknown";
	}
}

/* Basic algorithm run function for async inplace mode.
 * Creates a session from input parameters and runs one operation
 * on input_vec. Checks the output of the crypto operation against
 * output_vec. Operation completion event is dequeued polling the
 * session output queue. Completion context pointer is retrieved
 * and checked against the one set before the operation.
 * Completion event can be a separate buffer or the input packet
 * buffer can be used.
 * */
static void alg_test(odp_crypto_op_t op,
		     odp_bool_t should_fail,
		     odp_cipher_alg_t cipher_alg,
		     odp_crypto_iv_t ses_iv,
		     uint8_t *op_iv_ptr,
		     odp_crypto_key_t cipher_key,
		     odp_auth_alg_t auth_alg,
		     odp_crypto_key_t auth_key,
		     odp_crypto_data_range_t *cipher_range,
		     odp_crypto_data_range_t *auth_range,
		     const uint8_t *plaintext,
		     unsigned int plaintext_len,
		     const uint8_t *ciphertext,
		     unsigned int ciphertext_len,
		     const uint8_t *digest,
		     uint32_t digest_len)
{
	odp_crypto_session_t session;
	odp_crypto_capability_t capa;
	int rc;
	odp_crypto_ses_create_err_t status;
	odp_bool_t posted;
	odp_event_t event;
	odp_crypto_compl_t compl_event;
	odp_crypto_op_result_t result;
	odp_crypto_session_param_t ses_params;
	odp_crypto_op_param_t op_params;
	uint8_t *data_addr;
	int data_off;
	odp_crypto_cipher_capability_t cipher_capa[MAX_ALG_CAPA];
	odp_crypto_auth_capability_t   auth_capa[MAX_ALG_CAPA];
	int num, i;
	int found;

	rc = odp_crypto_capability(&capa);
	CU_ASSERT(!rc);

	if (cipher_alg == ODP_CIPHER_ALG_3DES_CBC &&
	    !(capa.ciphers.bit.trides_cbc))
		rc = -1;
	if (cipher_alg == ODP_CIPHER_ALG_AES_CBC &&
	    !(capa.ciphers.bit.aes_cbc))
		rc = -1;
	if (cipher_alg == ODP_CIPHER_ALG_AES_GCM &&
	    !(capa.ciphers.bit.aes_gcm))
		rc = -1;
	if (cipher_alg == ODP_CIPHER_ALG_DES &&
	    !(capa.ciphers.bit.des))
		rc = -1;
	if (cipher_alg == ODP_CIPHER_ALG_NULL &&
	    !(capa.ciphers.bit.null))
		rc = -1;

	CU_ASSERT(!rc);
	CU_ASSERT((~capa.ciphers.all_bits & capa.hw_ciphers.all_bits) == 0);

	if (auth_alg == ODP_AUTH_ALG_AES_GCM &&
	    !(capa.auths.bit.aes_gcm))
		rc = -1;
	if (auth_alg == ODP_AUTH_ALG_MD5_HMAC &&
	    !(capa.auths.bit.md5_hmac))
		rc = -1;
	if (auth_alg == ODP_AUTH_ALG_NULL &&
	    !(capa.auths.bit.null))
		rc = -1;
	if (auth_alg == ODP_AUTH_ALG_SHA256_HMAC &&
	    !(capa.auths.bit.sha256_hmac))
		rc = -1;

	CU_ASSERT(!rc);
	CU_ASSERT((~capa.auths.all_bits & capa.hw_auths.all_bits) == 0);

	num = odp_crypto_cipher_capability(cipher_alg, cipher_capa,
					   MAX_ALG_CAPA);

	if (cipher_alg != ODP_CIPHER_ALG_NULL) {
		CU_ASSERT(num > 0);
		found = 0;
	} else {
		CU_ASSERT(num == 0);
		found = 1;
	}

	CU_ASSERT(num <= MAX_ALG_CAPA);

	if (num > MAX_ALG_CAPA)
		num = MAX_ALG_CAPA;

	/* Search for the test case */
	for (i = 0; i < num; i++) {
		if (cipher_capa[i].key_len == cipher_key.length &&
		    cipher_capa[i].iv_len  == ses_iv.length) {
			found = 1;
			break;
		}
	}

	CU_ASSERT(found);

	num = odp_crypto_auth_capability(auth_alg, auth_capa, MAX_ALG_CAPA);

	if (auth_alg != ODP_AUTH_ALG_NULL) {
		CU_ASSERT(num > 0);
		found = 0;
	} else {
		CU_ASSERT(num == 0);
		found = 1;
	}

	CU_ASSERT(num <= MAX_ALG_CAPA);

	if (num > MAX_ALG_CAPA)
		num = MAX_ALG_CAPA;

	/* Search for the test case */
	for (i = 0; i < num; i++) {
		if (auth_capa[i].digest_len == digest_len &&
		    auth_capa[i].key_len    == auth_key.length) {
			found = 1;
			break;
		}
	}

	CU_ASSERT(found);

	/* Create a crypto session */
	odp_crypto_session_param_init(&ses_params);
	ses_params.op = op;
	ses_params.auth_cipher_text = false;
	ses_params.pref_mode = suite_context.pref_mode;
	ses_params.cipher_alg = cipher_alg;
	ses_params.auth_alg = auth_alg;
	ses_params.compl_queue = suite_context.queue;
	ses_params.output_pool = suite_context.pool;
	ses_params.cipher_key = cipher_key;
	ses_params.iv = ses_iv;
	ses_params.auth_key = auth_key;

	rc = odp_crypto_session_create(&ses_params, &session, &status);
	CU_ASSERT_FATAL(!rc);
	CU_ASSERT(status == ODP_CRYPTO_SES_CREATE_ERR_NONE);
	CU_ASSERT(odp_crypto_session_to_u64(session) !=
		  odp_crypto_session_to_u64(ODP_CRYPTO_SESSION_INVALID));

	/* Prepare input data */
	odp_packet_t pkt = odp_packet_alloc(suite_context.pool,
					    plaintext_len + digest_len);
	CU_ASSERT(pkt != ODP_PACKET_INVALID);
	data_addr = odp_packet_data(pkt);
	memcpy(data_addr, plaintext, plaintext_len);
	data_off = 0;

	/* Prepare input/output params */
	memset(&op_params, 0, sizeof(op_params));
	op_params.session = session;
	op_params.pkt = pkt;
	op_params.out_pkt = pkt;
	op_params.ctx = (void *)0xdeadbeef;

	if (cipher_range) {
		op_params.cipher_range = *cipher_range;
		data_off = cipher_range->offset;
	} else {
		op_params.cipher_range.offset = data_off;
		op_params.cipher_range.length = plaintext_len;
	}
	if (auth_range) {
		op_params.auth_range = *auth_range;
	} else {
		op_params.auth_range.offset = data_off;
		op_params.auth_range.length = plaintext_len;
	}
	if (op_iv_ptr)
		op_params.override_iv_ptr = op_iv_ptr;

	op_params.hash_result_offset = plaintext_len;
	if (0 != digest_len) {
		memcpy(data_addr + op_params.hash_result_offset,
		       digest, digest_len);
	}

	rc = odp_crypto_operation(&op_params, &posted, &result);
	if (rc < 0) {
		CU_FAIL("Failed odp_crypto_operation()");
		goto cleanup;
	}

	if (posted) {
		/* Poll completion queue for results */
		do {
			event = odp_queue_deq(suite_context.queue);
		} while (event == ODP_EVENT_INVALID);

		compl_event = odp_crypto_compl_from_event(event);
		CU_ASSERT(odp_crypto_compl_to_u64(compl_event) ==
			  odp_crypto_compl_to_u64(odp_crypto_compl_from_event(event)));
		odp_crypto_compl_result(compl_event, &result);
		odp_crypto_compl_free(compl_event);
	}

	CU_ASSERT(result.pkt == pkt);
	CU_ASSERT(result.ctx == (void *)0xdeadbeef);

	if (should_fail) {
		CU_ASSERT(!result.ok);
		goto cleanup;
	}

	CU_ASSERT(result.ok);

	if (cipher_alg != ODP_CIPHER_ALG_NULL)
		CU_ASSERT(!memcmp(data_addr, ciphertext, ciphertext_len));

	if (op == ODP_CRYPTO_OP_ENCODE && auth_alg != ODP_AUTH_ALG_NULL)
		CU_ASSERT(!memcmp(data_addr + op_params.hash_result_offset,
				  digest, digest_len));
cleanup:
	rc = odp_crypto_session_destroy(session);
	CU_ASSERT(!rc);

	odp_packet_free(pkt);
}

/**
 * Check if given cipher and authentication algorithms are supported
 *
 * @param cipher      Cipher algorithm
 * @param auth        Authentication algorithm
 *
 * @retval ODP_TEST_ACTIVE when both algorithms are supported
 * @retval ODP_TEST_INACTIVE when either algorithm is not supported
 */
static int check_alg_support(odp_cipher_alg_t cipher, odp_auth_alg_t auth)
{
	odp_crypto_capability_t capability;

	if (odp_crypto_capability(&capability))
		return ODP_TEST_INACTIVE;

	/* Cipher algorithms */
	switch (cipher) {
	case ODP_CIPHER_ALG_NULL:
		if (!capability.ciphers.bit.null)
			return ODP_TEST_INACTIVE;
		break;
	case ODP_CIPHER_ALG_DES:
		if (!capability.ciphers.bit.des)
			return ODP_TEST_INACTIVE;
		break;
	case ODP_CIPHER_ALG_3DES_CBC:
		if (!capability.ciphers.bit.trides_cbc)
			return ODP_TEST_INACTIVE;
		break;
	case ODP_CIPHER_ALG_AES_CBC:
		if (!capability.ciphers.bit.aes_cbc)
			return ODP_TEST_INACTIVE;
		break;
	case ODP_CIPHER_ALG_AES_GCM:
		if (!capability.ciphers.bit.aes_gcm)
			return ODP_TEST_INACTIVE;
		break;
	default:
		fprintf(stderr, "Unsupported cipher algorithm\n");
		return ODP_TEST_INACTIVE;
	}

	/* Authentication algorithms */
	switch (auth) {
	case ODP_AUTH_ALG_NULL:
		if (!capability.auths.bit.null)
			return ODP_TEST_INACTIVE;
		break;
	case ODP_AUTH_ALG_MD5_HMAC:
		if (!capability.auths.bit.md5_hmac)
			return ODP_TEST_INACTIVE;
		break;
	case ODP_AUTH_ALG_SHA1_HMAC:
		if (!capability.auths.bit.sha1_hmac)
			return ODP_TEST_INACTIVE;
		break;
	case ODP_AUTH_ALG_SHA256_HMAC:
		if (!capability.auths.bit.sha256_hmac)
			return ODP_TEST_INACTIVE;
		break;
	case ODP_AUTH_ALG_SHA512_HMAC:
		if (!capability.auths.bit.sha512_hmac)
			return ODP_TEST_INACTIVE;
		break;
	case ODP_AUTH_ALG_AES_GCM:
		if (!capability.auths.bit.aes_gcm)
			return ODP_TEST_INACTIVE;
		break;
	default:
		fprintf(stderr, "Unsupported authentication algorithm\n");
		return ODP_TEST_INACTIVE;
	}

	return ODP_TEST_ACTIVE;
}

/**
 * Check if given cipher options are supported
 *
 * @param cipher      Cipher algorithm
 * @param key_len     Key length
 * @param iv_len      IV length
 *
 * @retval non-zero if both cipher options are supported
 * @retval 0 if both options are not supported
 */
static int check_cipher_options(odp_cipher_alg_t cipher, uint32_t key_len,
				uint32_t iv_len)
{
	int i;
	int num;
	odp_crypto_cipher_capability_t cipher_capa[MAX_ALG_CAPA];

	num = odp_crypto_cipher_capability(cipher, cipher_capa, MAX_ALG_CAPA);
	CU_ASSERT_FATAL(num >= 1);

	for (i = 0; i < num; i++) {
		if (key_len == cipher_capa[i].key_len &&
		    iv_len == cipher_capa[i].iv_len)
			break;
	}

	if (i == num) {
		printf("\n    Unsupported: alg=%s, key_len=%" PRIu32 ", "
		       "iv_len=%" PRIu32 "\n", cipher_alg_name(cipher), key_len,
		       iv_len);
		return 0;
	}
	return 1;
}

/**
 * Check if given authentication options are supported
 *
 * @param auth        Authentication algorithm
 * @param key_len     Key length
 * @param digest_len  Digest length
 *
 * @retval non-zero if both authentication options are supported
 * @retval 0 if both options are not supported
 */
static int check_auth_options(odp_auth_alg_t auth, uint32_t key_len,
			      uint32_t digest_len)
{
	int i;
	int num;
	odp_crypto_auth_capability_t capa[MAX_ALG_CAPA];

	num = odp_crypto_auth_capability(auth, capa, MAX_ALG_CAPA);
	CU_ASSERT_FATAL(num >= 1);

	for (i = 0; i < num; i++) {
		if (key_len == capa[i].key_len &&
		    digest_len == capa[i].digest_len)
			break;
	}

	if (i == num) {
		printf("\n    Unsupported: alg=%s, key_len=%" PRIu32 ", "
		       "digest_len=%" PRIu32 "\n", auth_alg_name(auth), key_len,
		       digest_len);
		return 0;
	}
	return 1;
}

static int check_alg_3des_cbc(void)
{
	return check_alg_support(ODP_CIPHER_ALG_3DES_CBC, ODP_AUTH_ALG_NULL);
}

/* This test verifies the correctness of encode (plaintext -> ciphertext)
 * operation for 3DES_CBC algorithm. IV for the operation is the session IV.
 * In addition the test verifies if the implementation can use the
 * packet buffer as completion event buffer.*/
void crypto_test_enc_alg_3des_cbc(void)
{
	odp_crypto_key_t cipher_key = { .data = NULL, .length = 0 },
			 auth_key   = { .data = NULL, .length = 0 };
	odp_crypto_iv_t iv;
	unsigned int test_vec_num = (sizeof(tdes_cbc_reference_length) /
				     sizeof(tdes_cbc_reference_length[0]));
	unsigned int i;

	for (i = 0; i < test_vec_num; i++) {
		cipher_key.data = tdes_cbc_reference_key[i];
		cipher_key.length = sizeof(tdes_cbc_reference_key[i]);
		iv.data = tdes_cbc_reference_iv[i];
		iv.length = sizeof(tdes_cbc_reference_iv[i]);

		if (!check_cipher_options(ODP_CIPHER_ALG_3DES_CBC,
					  cipher_key.length, iv.length))
			continue;

		alg_test(ODP_CRYPTO_OP_ENCODE,
			 0,
			 ODP_CIPHER_ALG_3DES_CBC,
			 iv,
			 NULL,
			 cipher_key,
			 ODP_AUTH_ALG_NULL,
			 auth_key,
			 NULL, NULL,
			 tdes_cbc_reference_plaintext[i],
			 tdes_cbc_reference_length[i],
			 tdes_cbc_reference_ciphertext[i],
			 tdes_cbc_reference_length[i], NULL, 0);
	}
}

/* This test verifies the correctness of encode (plaintext -> ciphertext)
 * operation for 3DES_CBC algorithm. IV for the operation is the operation IV.
 * */
void crypto_test_enc_alg_3des_cbc_ovr_iv(void)
{
	odp_crypto_key_t cipher_key = { .data = NULL, .length = 0 },
			 auth_key   = { .data = NULL, .length = 0 };
	odp_crypto_iv_t iv = { .data = NULL, .length = TDES_CBC_IV_LEN };
	unsigned int test_vec_num = (sizeof(tdes_cbc_reference_length) /
				     sizeof(tdes_cbc_reference_length[0]));
	unsigned int i;

	for (i = 0; i < test_vec_num; i++) {
		cipher_key.data = tdes_cbc_reference_key[i];
		cipher_key.length = sizeof(tdes_cbc_reference_key[i]);

		if (!check_cipher_options(ODP_CIPHER_ALG_3DES_CBC,
					  cipher_key.length, iv.length))
			continue;

		alg_test(ODP_CRYPTO_OP_ENCODE,
			 0,
			 ODP_CIPHER_ALG_3DES_CBC,
			 iv,
			 tdes_cbc_reference_iv[i],
			 cipher_key,
			 ODP_AUTH_ALG_NULL,
			 auth_key,
			 NULL, NULL,
			 tdes_cbc_reference_plaintext[i],
			 tdes_cbc_reference_length[i],
			 tdes_cbc_reference_ciphertext[i],
			 tdes_cbc_reference_length[i], NULL, 0);
	}
}

/* This test verifies the correctness of decode (ciphertext -> plaintext)
 * operation for 3DES_CBC algorithm. IV for the operation is the session IV
 * In addition the test verifies if the implementation can use the
 * packet buffer as completion event buffer.
 * */
void crypto_test_dec_alg_3des_cbc(void)
{
	odp_crypto_key_t cipher_key = { .data = NULL, .length = 0 },
			 auth_key   = { .data = NULL, .length = 0 };
	odp_crypto_iv_t iv = { .data = NULL, .length = 0 };
	unsigned int test_vec_num = (sizeof(tdes_cbc_reference_length) /
				     sizeof(tdes_cbc_reference_length[0]));
	unsigned int i;

	for (i = 0; i < test_vec_num; i++) {
		cipher_key.data = tdes_cbc_reference_key[i];
		cipher_key.length = sizeof(tdes_cbc_reference_key[i]);
		iv.data = tdes_cbc_reference_iv[i];
		iv.length = sizeof(tdes_cbc_reference_iv[i]);

		if (!check_cipher_options(ODP_CIPHER_ALG_3DES_CBC,
					  cipher_key.length, iv.length))
			continue;

		alg_test(ODP_CRYPTO_OP_DECODE,
			 0,
			 ODP_CIPHER_ALG_3DES_CBC,
			 iv,
			 NULL,
			 cipher_key,
			 ODP_AUTH_ALG_NULL,
			 auth_key,
			 NULL, NULL,
			 tdes_cbc_reference_ciphertext[i],
			 tdes_cbc_reference_length[i],
			 tdes_cbc_reference_plaintext[i],
			 tdes_cbc_reference_length[i], NULL, 0);
	}
}

/* This test verifies the correctness of decode (ciphertext -> plaintext)
 * operation for 3DES_CBC algorithm. IV for the operation is the session IV
 * In addition the test verifies if the implementation can use the
 * packet buffer as completion event buffer.
 * */
void crypto_test_dec_alg_3des_cbc_ovr_iv(void)
{
	odp_crypto_key_t cipher_key = { .data = NULL, .length = 0 },
			 auth_key   = { .data = NULL, .length = 0 };
	odp_crypto_iv_t iv = { .data = NULL, .length = TDES_CBC_IV_LEN };
	unsigned int test_vec_num = (sizeof(tdes_cbc_reference_length) /
				     sizeof(tdes_cbc_reference_length[0]));
	unsigned int i;

	for (i = 0; i < test_vec_num; i++) {
		cipher_key.data = tdes_cbc_reference_key[i];
		cipher_key.length = sizeof(tdes_cbc_reference_key[i]);

		if (!check_cipher_options(ODP_CIPHER_ALG_3DES_CBC,
					  cipher_key.length, iv.length))
			continue;

		alg_test(ODP_CRYPTO_OP_DECODE,
			 0,
			 ODP_CIPHER_ALG_3DES_CBC,
			 iv,
			 tdes_cbc_reference_iv[i],
			 cipher_key,
			 ODP_AUTH_ALG_NULL,
			 auth_key,
			 NULL, NULL,
			 tdes_cbc_reference_ciphertext[i],
			 tdes_cbc_reference_length[i],
			 tdes_cbc_reference_plaintext[i],
			 tdes_cbc_reference_length[i], NULL, 0);
	}
}

static int check_alg_aes_gcm(void)
{
	return check_alg_support(ODP_CIPHER_ALG_AES_GCM, ODP_AUTH_ALG_AES_GCM);
}

/* This test verifies the correctness of encode (plaintext -> ciphertext)
 * operation for AES128_GCM algorithm. IV for the operation is the session IV.
 * In addition the test verifies if the implementation can use the
 * packet buffer as completion event buffer.*/
void crypto_test_enc_alg_aes128_gcm(void)
{
	odp_crypto_key_t cipher_key = { .data = NULL, .length = 0 },
			 auth_key   = { .data = NULL, .length = 0 };
	odp_crypto_iv_t iv = { .data = NULL, .length = AES128_GCM_IV_LEN };
	unsigned int test_vec_num = (sizeof(aes128_gcm_reference_length) /
				     sizeof(aes128_gcm_reference_length[0]));
	unsigned int i;

	for (i = 0; i < test_vec_num; i++) {
		cipher_key.data = aes128_gcm_reference_key[i];
		cipher_key.length = sizeof(aes128_gcm_reference_key[i]);
		iv.data = aes128_gcm_reference_iv[i];
		iv.length = sizeof(aes128_gcm_reference_iv[i]);

		if (!check_cipher_options(ODP_CIPHER_ALG_AES_GCM,
					  cipher_key.length, iv.length))
			continue;
		if (!check_auth_options(ODP_AUTH_ALG_AES_GCM,
					auth_key.length, AES128_GCM_CHECK_LEN))
			continue;

		alg_test(ODP_CRYPTO_OP_ENCODE,
			 0,
			 ODP_CIPHER_ALG_AES_GCM,
			 iv,
			 NULL,
			 cipher_key,
			 ODP_AUTH_ALG_AES_GCM,
			 auth_key,
			 &aes128_gcm_cipher_range[i],
			 &aes128_gcm_auth_range[i],
			 aes128_gcm_reference_plaintext[i],
			 aes128_gcm_reference_length[i],
			 aes128_gcm_reference_ciphertext[i],
			 aes128_gcm_reference_length[i],
			 aes128_gcm_reference_ciphertext[i] +
			 aes128_gcm_reference_length[i],
			 AES128_GCM_CHECK_LEN);
	}
}

/* This test verifies the correctness of encode (plaintext -> ciphertext)
 * operation for AES128_GCM algorithm. IV for the operation is the session IV.
 * In addition the test verifies if the implementation can use the
 * packet buffer as completion event buffer.*/
void crypto_test_enc_alg_aes128_gcm_ovr_iv(void)
{
	odp_crypto_key_t cipher_key = { .data = NULL, .length = 0 },
			 auth_key   = { .data = NULL, .length = 0 };
	odp_crypto_iv_t iv = { .data = NULL, .length = AES128_GCM_IV_LEN };
	unsigned int test_vec_num = (sizeof(aes128_gcm_reference_length) /
				     sizeof(aes128_gcm_reference_length[0]));
	unsigned int i;

	for (i = 0; i < test_vec_num; i++) {
		cipher_key.data = aes128_gcm_reference_key[i];
		cipher_key.length = sizeof(aes128_gcm_reference_key[i]);

		if (!check_cipher_options(ODP_CIPHER_ALG_AES_GCM,
					  cipher_key.length, iv.length))
			continue;
		if (!check_auth_options(ODP_AUTH_ALG_AES_GCM,
					auth_key.length, AES128_GCM_CHECK_LEN))
			continue;

		alg_test(ODP_CRYPTO_OP_ENCODE,
			 0,
			 ODP_CIPHER_ALG_AES_GCM,
			 iv,
			 aes128_gcm_reference_iv[i],
			 cipher_key,
			 ODP_AUTH_ALG_AES_GCM,
			 auth_key,
			 &aes128_gcm_cipher_range[i],
			 &aes128_gcm_auth_range[i],
			 aes128_gcm_reference_plaintext[i],
			 aes128_gcm_reference_length[i],
			 aes128_gcm_reference_ciphertext[i],
			 aes128_gcm_reference_length[i],
			 aes128_gcm_reference_ciphertext[i] +
			 aes128_gcm_reference_length[i],
			 AES128_GCM_CHECK_LEN);
	}
}

/* This test verifies the correctness of decode (ciphertext -> plaintext)
 * operation for 3DES_CBC algorithm. IV for the operation is the session IV
 * In addition the test verifies if the implementation can use the
 * packet buffer as completion event buffer.
 * */
void crypto_test_dec_alg_aes128_gcm(void)
{
	odp_crypto_key_t cipher_key = { .data = NULL, .length = 0 },
			 auth_key   = { .data = NULL, .length = 0 };
	odp_crypto_iv_t iv = { .data = NULL, .length = AES128_GCM_IV_LEN };
	unsigned int test_vec_num = (sizeof(aes128_gcm_reference_length) /
				     sizeof(aes128_gcm_reference_length[0]));
	unsigned int i;

	for (i = 0; i < test_vec_num; i++) {
		cipher_key.data = aes128_gcm_reference_key[i];
		cipher_key.length = sizeof(aes128_gcm_reference_key[i]);
		iv.data = aes128_gcm_reference_iv[i];
		iv.length = sizeof(aes128_gcm_reference_iv[i]);

		if (!check_cipher_options(ODP_CIPHER_ALG_AES_GCM,
					  cipher_key.length, iv.length))
			continue;
		if (!check_auth_options(ODP_AUTH_ALG_AES_GCM,
					auth_key.length, AES128_GCM_CHECK_LEN))
			continue;

		alg_test(ODP_CRYPTO_OP_DECODE,
			 0,
			 ODP_CIPHER_ALG_AES_GCM,
			 iv,
			 NULL,
			 cipher_key,
			 ODP_AUTH_ALG_AES_GCM,
			 auth_key,
			 &aes128_gcm_cipher_range[i],
			 &aes128_gcm_auth_range[i],
			 aes128_gcm_reference_ciphertext[i],
			 aes128_gcm_reference_length[i] + AES128_GCM_CHECK_LEN,
			 aes128_gcm_reference_plaintext[i],
			 aes128_gcm_reference_length[i],
			 aes128_gcm_reference_ciphertext[i] +
			 aes128_gcm_reference_length[i],
			 AES128_GCM_CHECK_LEN);
	}
}

/* This test verifies the correctness of decode (ciphertext -> plaintext)
 * operation for 3DES_CBC algorithm. IV for the operation is the session IV
 * In addition the test verifies if the implementation can use the
 * packet buffer as completion event buffer.
 * */
void crypto_test_dec_alg_aes128_gcm_ovr_iv(void)
{
	odp_crypto_key_t cipher_key = { .data = NULL, .length = 0 },
			 auth_key   = { .data = NULL, .length = 0 };
	odp_crypto_iv_t iv = { .data = NULL, .length = AES128_GCM_IV_LEN };
	unsigned int test_vec_num = (sizeof(aes128_gcm_reference_length) /
				     sizeof(aes128_gcm_reference_length[0]));
	unsigned int i;

	for (i = 0; i < test_vec_num; i++) {
		cipher_key.data = aes128_gcm_reference_key[i];
		cipher_key.length = sizeof(aes128_gcm_reference_key[i]);

		if (!check_cipher_options(ODP_CIPHER_ALG_AES_GCM,
					  cipher_key.length, iv.length))
			continue;
		if (!check_auth_options(ODP_AUTH_ALG_AES_GCM,
					auth_key.length, AES128_GCM_CHECK_LEN))
			continue;

		alg_test(ODP_CRYPTO_OP_DECODE,
			 0,
			 ODP_CIPHER_ALG_AES_GCM,
			 iv,
			 aes128_gcm_reference_iv[i],
			 cipher_key,
			 ODP_AUTH_ALG_AES_GCM,
			 auth_key,
			 &aes128_gcm_cipher_range[i],
			 &aes128_gcm_auth_range[i],
			 aes128_gcm_reference_ciphertext[i],
			 aes128_gcm_reference_length[i] + AES128_GCM_CHECK_LEN,
			 aes128_gcm_reference_plaintext[i],
			 aes128_gcm_reference_length[i],
			 aes128_gcm_reference_ciphertext[i] +
			 aes128_gcm_reference_length[i],
			 AES128_GCM_CHECK_LEN);
	}
}

static int check_alg_aes_cbc(void)
{
	return check_alg_support(ODP_CIPHER_ALG_AES_CBC, ODP_AUTH_ALG_NULL);
}

/* This test verifies the correctness of encode (plaintext -> ciphertext)
 * operation for AES128_CBC algorithm. IV for the operation is the session IV.
 * In addition the test verifies if the implementation can use the
 * packet buffer as completion event buffer.*/
void crypto_test_enc_alg_aes128_cbc(void)
{
	odp_crypto_key_t cipher_key = { .data = NULL, .length = 0 },
			 auth_key   = { .data = NULL, .length = 0 };
	odp_crypto_iv_t iv;
	unsigned int test_vec_num = (sizeof(aes128_cbc_reference_length) /
				     sizeof(aes128_cbc_reference_length[0]));
	unsigned int i;

	for (i = 0; i < test_vec_num; i++) {
		cipher_key.data = aes128_cbc_reference_key[i];
		cipher_key.length = sizeof(aes128_cbc_reference_key[i]);
		iv.data = aes128_cbc_reference_iv[i];
		iv.length = sizeof(aes128_cbc_reference_iv[i]);

		if (!check_cipher_options(ODP_CIPHER_ALG_AES_CBC,
					  cipher_key.length, iv.length))
			continue;

		alg_test(ODP_CRYPTO_OP_ENCODE,
			 0,
			 ODP_CIPHER_ALG_AES_CBC,
			 iv,
			 NULL,
			 cipher_key,
			 ODP_AUTH_ALG_NULL,
			 auth_key,
			 NULL, NULL,
			 aes128_cbc_reference_plaintext[i],
			 aes128_cbc_reference_length[i],
			 aes128_cbc_reference_ciphertext[i],
			 aes128_cbc_reference_length[i], NULL, 0);
	}
}

/* This test verifies the correctness of encode (plaintext -> ciphertext)
 * operation for AES128_CBC algorithm. IV for the operation is the operation IV.
 * */
void crypto_test_enc_alg_aes128_cbc_ovr_iv(void)
{
	odp_crypto_key_t cipher_key = { .data = NULL, .length = 0 },
			 auth_key   = { .data = NULL, .length = 0 };
	odp_crypto_iv_t iv = { .data = NULL, .length = AES128_CBC_IV_LEN };
	unsigned int test_vec_num = (sizeof(aes128_cbc_reference_length) /
				     sizeof(aes128_cbc_reference_length[0]));
	unsigned int i;

	for (i = 0; i < test_vec_num; i++) {
		cipher_key.data = aes128_cbc_reference_key[i];
		cipher_key.length = sizeof(aes128_cbc_reference_key[i]);

		if (!check_cipher_options(ODP_CIPHER_ALG_AES_CBC,
					  cipher_key.length, iv.length))
			continue;

		alg_test(ODP_CRYPTO_OP_ENCODE,
			 0,
			 ODP_CIPHER_ALG_AES_CBC,
			 iv,
			 aes128_cbc_reference_iv[i],
			 cipher_key,
			 ODP_AUTH_ALG_NULL,
			 auth_key,
			 NULL, NULL,
			 aes128_cbc_reference_plaintext[i],
			 aes128_cbc_reference_length[i],
			 aes128_cbc_reference_ciphertext[i],
			 aes128_cbc_reference_length[i], NULL, 0);
	}
}

/* This test verifies the correctness of decode (ciphertext -> plaintext)
 * operation for AES128_CBC algorithm. IV for the operation is the session IV
 * In addition the test verifies if the implementation can use the
 * packet buffer as completion event buffer.
 * */
void crypto_test_dec_alg_aes128_cbc(void)
{
	odp_crypto_key_t cipher_key = { .data = NULL, .length = 0 },
			 auth_key   = { .data = NULL, .length = 0 };
	odp_crypto_iv_t iv = { .data = NULL, .length = 0 };
	unsigned int test_vec_num = (sizeof(aes128_cbc_reference_length) /
				     sizeof(aes128_cbc_reference_length[0]));
	unsigned int i;

	for (i = 0; i < test_vec_num; i++) {
		cipher_key.data = aes128_cbc_reference_key[i];
		cipher_key.length = sizeof(aes128_cbc_reference_key[i]);
		iv.data = aes128_cbc_reference_iv[i];
		iv.length = sizeof(aes128_cbc_reference_iv[i]);

		if (!check_cipher_options(ODP_CIPHER_ALG_AES_CBC,
					  cipher_key.length, iv.length))
			continue;

		alg_test(ODP_CRYPTO_OP_DECODE,
			 0,
			 ODP_CIPHER_ALG_AES_CBC,
			 iv,
			 NULL,
			 cipher_key,
			 ODP_AUTH_ALG_NULL,
			 auth_key,
			 NULL, NULL,
			 aes128_cbc_reference_ciphertext[i],
			 aes128_cbc_reference_length[i],
			 aes128_cbc_reference_plaintext[i],
			 aes128_cbc_reference_length[i], NULL, 0);
	}
}

/* This test verifies the correctness of decode (ciphertext -> plaintext)
 * operation for AES128_CBC algorithm. IV for the operation is the session IV
 * In addition the test verifies if the implementation can use the
 * packet buffer as completion event buffer.
 * */
void crypto_test_dec_alg_aes128_cbc_ovr_iv(void)
{
	odp_crypto_key_t cipher_key = { .data = NULL, .length = 0 },
			 auth_key   = { .data = NULL, .length = 0 };
	odp_crypto_iv_t iv = { .data = NULL, .length = AES128_CBC_IV_LEN };
	unsigned int test_vec_num = (sizeof(aes128_cbc_reference_length) /
				     sizeof(aes128_cbc_reference_length[0]));
	unsigned int i;

	for (i = 0; i < test_vec_num; i++) {
		cipher_key.data = aes128_cbc_reference_key[i];
		cipher_key.length = sizeof(aes128_cbc_reference_key[i]);

		if (!check_cipher_options(ODP_CIPHER_ALG_AES_CBC,
					  cipher_key.length, iv.length))
			continue;

		alg_test(ODP_CRYPTO_OP_DECODE,
			 0,
			 ODP_CIPHER_ALG_AES_CBC,
			 iv,
			 aes128_cbc_reference_iv[i],
			 cipher_key,
			 ODP_AUTH_ALG_NULL,
			 auth_key,
			 NULL, NULL,
			 aes128_cbc_reference_ciphertext[i],
			 aes128_cbc_reference_length[i],
			 aes128_cbc_reference_plaintext[i],
			 aes128_cbc_reference_length[i], NULL, 0);
	}
}

static int check_alg_hmac_md5(void)
{
	return check_alg_support(ODP_CIPHER_ALG_NULL, ODP_AUTH_ALG_MD5_HMAC);
}

/* This test verifies the correctness of HMAC_MD5 digest operation.
 * The output check length is truncated to 12 bytes (96 bits) as
 * returned by the crypto operation API call.
 * Note that hash digest is a one-way operation.
 * In addition the test verifies if the implementation can use the
 * packet buffer as completion event buffer.
 * */
void crypto_test_gen_alg_hmac_md5(void)
{
	odp_crypto_key_t cipher_key = { .data = NULL, .length = 0 },
			 auth_key   = { .data = NULL, .length = 0 };
	odp_crypto_iv_t iv = { .data = NULL, .length = 0 };

	unsigned int test_vec_num = (sizeof(hmac_md5_reference_length) /
				     sizeof(hmac_md5_reference_length[0]));
	unsigned int i;

	for (i = 0; i < test_vec_num; i++) {
		auth_key.data = hmac_md5_reference_key[i];
		auth_key.length = sizeof(hmac_md5_reference_key[i]);

		if (!check_auth_options(ODP_AUTH_ALG_MD5_HMAC, auth_key.length,
					HMAC_MD5_96_CHECK_LEN))
			continue;

		alg_test(ODP_CRYPTO_OP_ENCODE,
			 0,
			 ODP_CIPHER_ALG_NULL,
			 iv,
			 iv.data,
			 cipher_key,
			 ODP_AUTH_ALG_MD5_HMAC,
			 auth_key,
			 NULL, NULL,
			 hmac_md5_reference_plaintext[i],
			 hmac_md5_reference_length[i],
			 NULL, 0,
			 hmac_md5_reference_digest[i],
			 HMAC_MD5_96_CHECK_LEN);
	}
}

void crypto_test_check_alg_hmac_md5(void)
{
	odp_crypto_key_t cipher_key = { .data = NULL, .length = 0 },
			 auth_key   = { .data = NULL, .length = 0 };
	odp_crypto_iv_t iv = { .data = NULL, .length = 0 };
	uint8_t wrong_digest[HMAC_MD5_DIGEST_LEN];

	unsigned int test_vec_num = (sizeof(hmac_md5_reference_length) /
				     sizeof(hmac_md5_reference_length[0]));
	unsigned int i;

	memset(wrong_digest, 0xa5, sizeof(wrong_digest));

	for (i = 0; i < test_vec_num; i++) {
		auth_key.data = hmac_md5_reference_key[i];
		auth_key.length = sizeof(hmac_md5_reference_key[i]);

		if (!check_auth_options(ODP_AUTH_ALG_MD5_HMAC, auth_key.length,
					HMAC_MD5_96_CHECK_LEN))
			continue;

		alg_test(ODP_CRYPTO_OP_DECODE,
			 0,
			 ODP_CIPHER_ALG_NULL,
			 iv,
			 iv.data,
			 cipher_key,
			 ODP_AUTH_ALG_MD5_HMAC,
			 auth_key,
			 NULL, NULL,
			 hmac_md5_reference_plaintext[i],
			 hmac_md5_reference_length[i],
			 NULL, 0,
			 hmac_md5_reference_digest[i],
			 HMAC_MD5_96_CHECK_LEN);

		alg_test(ODP_CRYPTO_OP_DECODE,
			 1,
			 ODP_CIPHER_ALG_NULL,
			 iv,
			 iv.data,
			 cipher_key,
			 ODP_AUTH_ALG_MD5_HMAC,
			 auth_key,
			 NULL, NULL,
			 hmac_md5_reference_plaintext[i],
			 hmac_md5_reference_length[i],
			 NULL, 0,
			 wrong_digest,
			 HMAC_MD5_96_CHECK_LEN);
	}
}

static int check_alg_hmac_sha256(void)
{
	return check_alg_support(ODP_CIPHER_ALG_NULL, ODP_AUTH_ALG_SHA256_HMAC);
}

/* This test verifies the correctness of HMAC_SHA256 digest operation.
 * The output check length is truncated to 16 bytes (128 bits) as
 * returned by the crypto operation API call.
 * Note that hash digest is a one-way operation.
 * In addition the test verifies if the implementation can use the
 * packet buffer as completion event buffer.
 * */
void crypto_test_gen_alg_hmac_sha256(void)
{
	odp_crypto_key_t cipher_key = { .data = NULL, .length = 0 },
			 auth_key   = { .data = NULL, .length = 0 };
	odp_crypto_iv_t iv = { .data = NULL, .length = 0 };

	unsigned int test_vec_num = (sizeof(hmac_sha256_reference_length) /
				     sizeof(hmac_sha256_reference_length[0]));

	unsigned int i;

	for (i = 0; i < test_vec_num; i++) {
		auth_key.data = hmac_sha256_reference_key[i];
		auth_key.length = sizeof(hmac_sha256_reference_key[i]);

		if (!check_auth_options(ODP_AUTH_ALG_SHA256_HMAC,
					auth_key.length,
					HMAC_SHA256_128_CHECK_LEN))
			continue;

		alg_test(ODP_CRYPTO_OP_ENCODE,
			 0,
			 ODP_CIPHER_ALG_NULL,
			 iv,
			 iv.data,
			 cipher_key,
			 ODP_AUTH_ALG_SHA256_HMAC,
			 auth_key,
			 NULL, NULL,
			 hmac_sha256_reference_plaintext[i],
			 hmac_sha256_reference_length[i],
			 NULL, 0,
			 hmac_sha256_reference_digest[i],
			 HMAC_SHA256_128_CHECK_LEN);
	}
}

<<<<<<< HEAD
static int check_alg_hmac_sha1(void)
{
	return check_alg_support(ODP_CIPHER_ALG_NULL, ODP_AUTH_ALG_SHA1_HMAC);
}

void crypto_test_alg_hmac_sha1(void)
{
	printf(" TEST NOT IMPLEMENTED YET ");
}

static int check_alg_hmac_sha512(void)
{
	return check_alg_support(ODP_CIPHER_ALG_NULL, ODP_AUTH_ALG_SHA512_HMAC);
}

void crypto_test_alg_hmac_sha512(void)
{
	printf(" TEST NOT IMPLEMENTED YET ");
=======
void crypto_test_check_alg_hmac_sha256(void)
{
	odp_crypto_key_t cipher_key = { .data = NULL, .length = 0 },
			 auth_key   = { .data = NULL, .length = 0 };
	odp_crypto_iv_t iv = { .data = NULL, .length = 0 };
	uint8_t wrong_digest[HMAC_SHA256_DIGEST_LEN];

	unsigned int test_vec_num = (sizeof(hmac_sha256_reference_length) /
				     sizeof(hmac_sha256_reference_length[0]));

	unsigned int i;

	memset(wrong_digest, 0xa5, sizeof(wrong_digest));

	for (i = 0; i < test_vec_num; i++) {
		auth_key.data = hmac_sha256_reference_key[i];
		auth_key.length = sizeof(hmac_sha256_reference_key[i]);

		if (!check_auth_options(ODP_AUTH_ALG_SHA256_HMAC,
					auth_key.length,
					HMAC_SHA256_128_CHECK_LEN))
			continue;

		alg_test(ODP_CRYPTO_OP_DECODE,
			 0,
			 ODP_CIPHER_ALG_NULL,
			 iv,
			 iv.data,
			 cipher_key,
			 ODP_AUTH_ALG_SHA256_HMAC,
			 auth_key,
			 NULL, NULL,
			 hmac_sha256_reference_plaintext[i],
			 hmac_sha256_reference_length[i],
			 NULL, 0,
			 hmac_sha256_reference_digest[i],
			 HMAC_SHA256_128_CHECK_LEN);

		alg_test(ODP_CRYPTO_OP_DECODE,
			 1,
			 ODP_CIPHER_ALG_NULL,
			 iv,
			 iv.data,
			 cipher_key,
			 ODP_AUTH_ALG_SHA256_HMAC,
			 auth_key,
			 NULL, NULL,
			 hmac_sha256_reference_plaintext[i],
			 hmac_sha256_reference_length[i],
			 NULL, 0,
			 wrong_digest,
			 HMAC_SHA256_128_CHECK_LEN);
	}
>>>>>>> 79ba737a
}

int crypto_suite_sync_init(void)
{
	suite_context.pool = odp_pool_lookup("packet_pool");
	if (suite_context.pool == ODP_POOL_INVALID)
		return -1;

	suite_context.queue = ODP_QUEUE_INVALID;
	suite_context.pref_mode = ODP_CRYPTO_SYNC;
	return 0;
}

int crypto_suite_async_init(void)
{
	suite_context.pool = odp_pool_lookup("packet_pool");
	if (suite_context.pool == ODP_POOL_INVALID)
		return -1;
	suite_context.queue = odp_queue_lookup("crypto-out");
	if (suite_context.queue == ODP_QUEUE_INVALID)
		return -1;

	suite_context.pref_mode = ODP_CRYPTO_ASYNC;
	return 0;
}

odp_testinfo_t crypto_suite[] = {
	ODP_TEST_INFO_CONDITIONAL(crypto_test_enc_alg_3des_cbc,
				  check_alg_3des_cbc),
	ODP_TEST_INFO_CONDITIONAL(crypto_test_dec_alg_3des_cbc,
				  check_alg_3des_cbc),
	ODP_TEST_INFO_CONDITIONAL(crypto_test_enc_alg_3des_cbc_ovr_iv,
				  check_alg_3des_cbc),
	ODP_TEST_INFO_CONDITIONAL(crypto_test_dec_alg_3des_cbc_ovr_iv,
				  check_alg_3des_cbc),
	ODP_TEST_INFO_CONDITIONAL(crypto_test_enc_alg_aes128_cbc,
				  check_alg_aes_cbc),
	ODP_TEST_INFO_CONDITIONAL(crypto_test_dec_alg_aes128_cbc,
				  check_alg_aes_cbc),
	ODP_TEST_INFO_CONDITIONAL(crypto_test_enc_alg_aes128_cbc_ovr_iv,
				  check_alg_aes_cbc),
	ODP_TEST_INFO_CONDITIONAL(crypto_test_dec_alg_aes128_cbc_ovr_iv,
				  check_alg_aes_cbc),
	ODP_TEST_INFO_CONDITIONAL(crypto_test_enc_alg_aes128_gcm,
				  check_alg_aes_gcm),
	ODP_TEST_INFO_CONDITIONAL(crypto_test_enc_alg_aes128_gcm_ovr_iv,
				  check_alg_aes_gcm),
	ODP_TEST_INFO_CONDITIONAL(crypto_test_dec_alg_aes128_gcm,
				  check_alg_aes_gcm),
	ODP_TEST_INFO_CONDITIONAL(crypto_test_dec_alg_aes128_gcm_ovr_iv,
				  check_alg_aes_gcm),
	ODP_TEST_INFO_CONDITIONAL(crypto_test_gen_alg_hmac_md5,
				  check_alg_hmac_md5),
	ODP_TEST_INFO_CONDITIONAL(crypto_test_check_alg_hmac_md5,
				  check_alg_hmac_md5),
<<<<<<< HEAD
	ODP_TEST_INFO_CONDITIONAL(crypto_test_alg_hmac_sha1,
				  check_alg_hmac_sha1),
	ODP_TEST_INFO_CONDITIONAL(crypto_test_alg_hmac_sha256,
=======
	ODP_TEST_INFO_CONDITIONAL(crypto_test_gen_alg_hmac_sha256,
				  check_alg_hmac_sha256),
	ODP_TEST_INFO_CONDITIONAL(crypto_test_check_alg_hmac_sha256,
>>>>>>> 79ba737a
				  check_alg_hmac_sha256),
	ODP_TEST_INFO_CONDITIONAL(crypto_test_alg_hmac_sha512,
				  check_alg_hmac_sha512),
	ODP_TEST_INFO_NULL,
};

int crypto_suite_term(void)
{
	int i;
	int first = 1;

	for (i = 0; crypto_suite[i].pName; i++) {
		if (crypto_suite[i].check_active &&
		    crypto_suite[i].check_active() == ODP_TEST_INACTIVE) {
			if (first) {
				first = 0;
				printf("\n\n  Inactive tests:\n");
			}
			printf("    %s\n", crypto_suite[i].pName);
		}
	}
	return 0;
}<|MERGE_RESOLUTION|>--- conflicted
+++ resolved
@@ -1086,26 +1086,6 @@
 	}
 }
 
-<<<<<<< HEAD
-static int check_alg_hmac_sha1(void)
-{
-	return check_alg_support(ODP_CIPHER_ALG_NULL, ODP_AUTH_ALG_SHA1_HMAC);
-}
-
-void crypto_test_alg_hmac_sha1(void)
-{
-	printf(" TEST NOT IMPLEMENTED YET ");
-}
-
-static int check_alg_hmac_sha512(void)
-{
-	return check_alg_support(ODP_CIPHER_ALG_NULL, ODP_AUTH_ALG_SHA512_HMAC);
-}
-
-void crypto_test_alg_hmac_sha512(void)
-{
-	printf(" TEST NOT IMPLEMENTED YET ");
-=======
 void crypto_test_check_alg_hmac_sha256(void)
 {
 	odp_crypto_key_t cipher_key = { .data = NULL, .length = 0 },
@@ -1159,7 +1139,26 @@
 			 wrong_digest,
 			 HMAC_SHA256_128_CHECK_LEN);
 	}
->>>>>>> 79ba737a
+}
+
+static int check_alg_hmac_sha1(void)
+{
+	return check_alg_support(ODP_CIPHER_ALG_NULL, ODP_AUTH_ALG_SHA1_HMAC);
+}
+
+void crypto_test_alg_hmac_sha1(void)
+{
+	printf(" TEST NOT IMPLEMENTED YET ");
+}
+
+static int check_alg_hmac_sha512(void)
+{
+	return check_alg_support(ODP_CIPHER_ALG_NULL, ODP_AUTH_ALG_SHA512_HMAC);
+}
+
+void crypto_test_alg_hmac_sha512(void)
+{
+	printf(" TEST NOT IMPLEMENTED YET ");
 }
 
 int crypto_suite_sync_init(void)
@@ -1215,15 +1214,11 @@
 				  check_alg_hmac_md5),
 	ODP_TEST_INFO_CONDITIONAL(crypto_test_check_alg_hmac_md5,
 				  check_alg_hmac_md5),
-<<<<<<< HEAD
 	ODP_TEST_INFO_CONDITIONAL(crypto_test_alg_hmac_sha1,
 				  check_alg_hmac_sha1),
-	ODP_TEST_INFO_CONDITIONAL(crypto_test_alg_hmac_sha256,
-=======
 	ODP_TEST_INFO_CONDITIONAL(crypto_test_gen_alg_hmac_sha256,
 				  check_alg_hmac_sha256),
 	ODP_TEST_INFO_CONDITIONAL(crypto_test_check_alg_hmac_sha256,
->>>>>>> 79ba737a
 				  check_alg_hmac_sha256),
 	ODP_TEST_INFO_CONDITIONAL(crypto_test_alg_hmac_sha512,
 				  check_alg_hmac_sha512),
