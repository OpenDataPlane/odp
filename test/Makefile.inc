include $(top_srcdir)/platform/@with_platform@/Makefile.inc
LIB   = $(top_builddir)/lib

#in the following line, the libs using the symbols should come before
#the libs containing them! The includer is given a chance to add things
#before libodp by setting PRE_LDADD before the inclusion.
<<<<<<< HEAD
LDADD = $(PRE_LDADD) $(LIB)/libodphelper.la $(LIB)/libodp-dpdk.la
=======
LDADD = $(PRE_LDADD) $(LIB)/libodphelper.la $(LIB)/libodp-linux.la $(DPDK_PMDS)
>>>>>>> bb0ca193

INCFLAGS = \
	-I$(top_builddir)/platform/@with_platform@/include \
	-I$(top_srcdir)/helper/include \
	-I$(top_srcdir)/include \
	-I$(top_srcdir)/include/odp/arch/@ARCH_ABI@ \
	-I$(top_srcdir)/platform/@with_platform@/include \
	-I$(top_srcdir)/test \
	-I$(top_builddir)/include

AM_CFLAGS += $(INCFLAGS)
AM_CPPFLAGS += $(CUNIT_CPPFLAGS)
AM_CXXFLAGS = $(INCFLAGS)

AM_LDFLAGS += -L$(LIB)

@VALGRIND_CHECK_RULES@
valgrind_tools = memcheck

TESTS_ENVIRONMENT= ODP_PLATFORM=${with_platform} EXEEXT=${EXEEXT}<|MERGE_RESOLUTION|>--- conflicted
+++ resolved
@@ -4,11 +4,7 @@
 #in the following line, the libs using the symbols should come before
 #the libs containing them! The includer is given a chance to add things
 #before libodp by setting PRE_LDADD before the inclusion.
-<<<<<<< HEAD
-LDADD = $(PRE_LDADD) $(LIB)/libodphelper.la $(LIB)/libodp-dpdk.la
-=======
-LDADD = $(PRE_LDADD) $(LIB)/libodphelper.la $(LIB)/libodp-linux.la $(DPDK_PMDS)
->>>>>>> bb0ca193
+LDADD = $(PRE_LDADD) $(LIB)/libodphelper.la $(LIB)/libodp-dpdk.la $(DPDK_PMDS)
 
 INCFLAGS = \
 	-I$(top_builddir)/platform/@with_platform@/include \
