--- conflicted
+++ resolved
@@ -99,9 +99,6 @@
 	CU_ASSERT(0 == info.flags);
 	CU_ASSERT(shared_test_data == info.addr);
 	CU_ASSERT(sizeof(shared_test_data_t) <= info.size);
-<<<<<<< HEAD
-	CU_ASSERT(info.page_size > 0);
-=======
 
 	if (info.page_size == odp_sys_page_size()) {
 		pagesz_match = 1;
@@ -122,7 +119,6 @@
 		}
 	}
 	CU_ASSERT(pagesz_match == 1);
->>>>>>> 49ebafae
 
 	odp_shm_print_all();
 
